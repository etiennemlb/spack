# Copyright Spack Project Developers. See COPYRIGHT file for details.
#
# SPDX-License-Identifier: (Apache-2.0 OR MIT)

import os

import llnl.util.tty as tty

from spack.package import *
from spack.pkg.builtin.mpich import MpichEnvironmentModifications
from spack.util.module_cmd import get_path_args_from_module_line, module


<<<<<<< HEAD
class CrayMpich(Package, CudaPackage, ROCmPackage):
=======
class CrayMpich(MpichEnvironmentModifications, Package):
>>>>>>> 2842c6d1
    """Cray's MPICH is a high performance and widely portable implementation of
    the Message Passing Interface (MPI) standard."""

    homepage = "https://docs.nersc.gov/development/compilers/wrappers/"
    has_code = False  # Skip attempts to fetch source that is not available

    maintainers("etiennemlb", "haampie")

    version("8.1.25")
    version("8.1.24")
    version("8.1.21")
    version("8.1.14")
    version("8.1.7")
    version("8.1.0")
    version("8.0.16")
    version("8.0.14")
    version("8.0.11")
    version("8.0.9")
    version("7.7.16")
    version("7.7.15")
    version("7.7.14")
    version("7.7.13")

    depends_on("cray-pmi")
    depends_on("libfabric")

    requires("platform=linux", msg="Cray MPICH is only available on Cray")

    # cray-mpich 8.1.7: features MPI compiler wrappers
    variant("wrappers", default=True, when="@8.1.7:", description="enable MPI wrappers")

    provides("mpi@3")

    canonical_names = {
        "gcc": "GNU",
        "cce": "CRAY",
        "intel": "INTEL",
        "clang": "ALLINEA",
        "aocc": "AOCC",
    }

    @property
    def modname(self):
        return "cray-mpich/{0}".format(self.version)

    @property
    def external_prefix(self):
        mpich_module = module("show", self.modname).splitlines()

        for line in mpich_module:
            if "CRAY_MPICH_DIR" in line:
                return get_path_args_from_module_line(line)[0]

        # Fixes an issue on Archer2 cray-mpich/8.0.16 where there is
        # no CRAY_MPICH_DIR variable in the module file.
        for line in mpich_module:
            if "CRAY_LD_LIBRARY_PATH" in line:
                libdir = get_path_args_from_module_line(line)[0]
                return os.path.dirname(os.path.normpath(libdir))

    def setup_run_environment(self, env):
        if self.spec.satisfies("+wrappers"):
<<<<<<< HEAD
            env.set("MPICC", join_path(self.prefix.bin, "mpicc"))
            env.set("MPICXX", join_path(self.prefix.bin, "mpicxx"))
            env.set("MPIF77", join_path(self.prefix.bin, "mpif77"))
            env.set("MPIF90", join_path(self.prefix.bin, "mpif90"))
        elif spack_cc is not None:
            env.set("MPICC", spack_cc)
            env.set("MPICXX", spack_cxx)
            env.set("MPIF77", spack_f77)
            env.set("MPIF90", spack_fc)

    def setup_dependent_build_environment(self, env, dependent_spec):
        dependent_module = dependent_spec.package.module
        env.set("MPICH_CC", dependent_module.spack_cc)
        env.set("MPICH_CXX", dependent_module.spack_cxx)
        env.set("MPICH_F77", dependent_module.spack_f77)
        env.set("MPICH_F90", dependent_module.spack_fc)
        env.set("MPICH_FC", dependent_module.spack_fc)
=======
            self.setup_mpi_wrapper_variables(env)
            return

        env.set("MPICC", self.compiler.cc)
        env.set("MPICXX", self.compiler.cxx)
        env.set("MPIFC", self.compiler.fc)
        env.set("MPIF77", self.compiler.f77)
>>>>>>> 2842c6d1

    def setup_dependent_package(self, module, dependent_spec):
        spec = self.spec
        if spec.satisfies("+wrappers"):
            MpichEnvironmentModifications.setup_dependent_package(self, module, dependent_spec)
        elif spack_cc is not None:
            spec.mpicc = spack_cc
            spec.mpicxx = spack_cxx
            spec.mpifc = spack_fc
            spec.mpif77 = spack_f77

    def install(self, spec, prefix):
        raise InstallError(
            self.spec.format(
                "{name} is not installable, you need to specify "
                "it as an external package in packages.yaml"
            )
        )

    @property
    def headers(self):
        hdrs = find_headers("mpi", self.prefix.include, recursive=True)
        hdrs.directories = os.path.dirname(hdrs[0])
        return hdrs

    @property
    def libs(self):
        query_parameters = self.spec.last_query.extra_parameters

        libraries = ["libmpich"]

        if "cxx" in query_parameters:
            libraries.extend(["libmpicxx", "libmpichcxx"])

        if "f77" in query_parameters:
            libraries.extend(["libmpifort", "libmpichfort", "libfmpi", "libfmpich"])

        if "f90" in query_parameters:
            libraries.extend(["libmpif90", "libmpichf90"])

        libs = find_libraries(libraries, root=self.prefix.lib, recursive=True)
        libs += find_libraries(libraries, root=self.prefix.lib64, recursive=True)

        return libs

    @property
    def gtl_lib(self):
        # GPU transport Layer (GTL) handling background:
        # - The cray-mpich module defines an environment variable per supported
        # GPU (say, PE_MPICH_GTL_LIBS_amd_gfx942). So we should read the
        # appropriate variable.
        # In practice loading a module and checking its content is a PITA. We
        # simplify by assuming that the GTL for a given vendor (say, AMD), is
        # one and the same for all the targets of this vendor (one GTL for all
        # Nvidia or one GTL for all AMD devices).
        # - Second, except if you have a very weird mpich layout, the GTL are
        # located in /opt/cray/pe/mpich/<cray_mpich_version>/gtl/lib when the
        # MPI libraries are in
        # /opt/cray/pe/mpich/<cray_mpich_version>/ofi/<vendor>/<vendor_version>.
        # Example:
        #   /opt/cray/pe/mpich/8.1.28/gtl/lib
        #   /opt/cray/pe/mpich/8.1.28/ofi/<vendor>/<vendor_version>
        #   /opt/cray/pe/mpich/8.1.28/ofi/<vendor>/<vendor_version>/../../../gtl/lib

        gtl_kinds = [
            [
                "+rocm",
                "amdgpu_target",
                "libmpi_gtl_hsa",
                set(["gfx906", "gfx908", "gfx90a", "gfx940", "gfx942"]),
            ],
            ["+cuda", "cuda_arch", "libmpi_gtl_cuda", set(["70", "80", "90"])],
            # ["", "", "libmpi_gtl_ze", ["ponteVecchio"]]
        ]

        for gtl_kind in gtl_kinds:
            if self.spec.satisfies(f"{gtl_kind[0]} {gtl_kind[1]}=*"):
                accelerator_architecture_set = set(self.spec.variants[gtl_kind[1]].value)

                if len(
                    accelerator_architecture_set
                ) >= 1 and not accelerator_architecture_set.issubset(gtl_kind[3]):
                    tty.error(
                        f"cray-mpich variant '{gtl_kind[0]} {gtl_kind[1]}'"
                        " was specified but no GTL support could be found for it."
                    )
                    break

                mpi_root = os.path.abspath(
                    os.path.join(self.prefix, os.pardir, os.pardir, os.pardir)
                )

                gtl_root = os.path.join(mpi_root, "gtl", "lib")

                gtl_shared_libraries = find_libraries(
                    [gtl_kind[2]], root=gtl_root, shared=True, recursive=False
                )

                if len(gtl_shared_libraries) != 1:
                    tty.error(
                        f"cray-mpich variant '{gtl_kind[0]} {gtl_kind[1]}'"
                        " was specified and GTL support was found for it but"
                        f" the '{gtl_kind[2]}' could not be correctly found on disk."
                    )
                    break

                gtl_library_fullpath = list(gtl_shared_libraries)[0]
                tty.debug(f"Selected GTL: {gtl_library_fullpath}")

                gtl_library_directory = os.path.dirname(gtl_library_fullpath)
                gtl_library_name = os.path.splitext(
                    os.path.basename(gtl_library_fullpath).split("lib")[1]
                )[0]

                # Early break. Only one GTL can be active at a given time.
                return {
                    "ldflags": [
                        f"-L{gtl_library_directory}",
                        f"-Wl,-rpath,{gtl_library_directory}",
                    ],
                    "ldlibs": [f"-l{gtl_library_name}"],
                }
        return {}<|MERGE_RESOLUTION|>--- conflicted
+++ resolved
@@ -11,11 +11,7 @@
 from spack.util.module_cmd import get_path_args_from_module_line, module
 
 
-<<<<<<< HEAD
-class CrayMpich(Package, CudaPackage, ROCmPackage):
-=======
-class CrayMpich(MpichEnvironmentModifications, Package):
->>>>>>> 2842c6d1
+class CrayMpich(MpichEnvironmentModifications, Package, CudaPackage, ROCmPackage):
     """Cray's MPICH is a high performance and widely portable implementation of
     the Message Passing Interface (MPI) standard."""
 
@@ -78,25 +74,6 @@
 
     def setup_run_environment(self, env):
         if self.spec.satisfies("+wrappers"):
-<<<<<<< HEAD
-            env.set("MPICC", join_path(self.prefix.bin, "mpicc"))
-            env.set("MPICXX", join_path(self.prefix.bin, "mpicxx"))
-            env.set("MPIF77", join_path(self.prefix.bin, "mpif77"))
-            env.set("MPIF90", join_path(self.prefix.bin, "mpif90"))
-        elif spack_cc is not None:
-            env.set("MPICC", spack_cc)
-            env.set("MPICXX", spack_cxx)
-            env.set("MPIF77", spack_f77)
-            env.set("MPIF90", spack_fc)
-
-    def setup_dependent_build_environment(self, env, dependent_spec):
-        dependent_module = dependent_spec.package.module
-        env.set("MPICH_CC", dependent_module.spack_cc)
-        env.set("MPICH_CXX", dependent_module.spack_cxx)
-        env.set("MPICH_F77", dependent_module.spack_f77)
-        env.set("MPICH_F90", dependent_module.spack_fc)
-        env.set("MPICH_FC", dependent_module.spack_fc)
-=======
             self.setup_mpi_wrapper_variables(env)
             return
 
@@ -104,7 +81,6 @@
         env.set("MPICXX", self.compiler.cxx)
         env.set("MPIFC", self.compiler.fc)
         env.set("MPIF77", self.compiler.f77)
->>>>>>> 2842c6d1
 
     def setup_dependent_package(self, module, dependent_spec):
         spec = self.spec

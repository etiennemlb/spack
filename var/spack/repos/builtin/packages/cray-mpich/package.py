# Copyright 2013-2024 Lawrence Livermore National Security, LLC and other
# Spack Project Developers. See the top-level COPYRIGHT file for details.
#
# SPDX-License-Identifier: (Apache-2.0 OR MIT)

import os

import llnl.util.tty as tty

from spack.package import *
from spack.util.module_cmd import get_path_args_from_module_line, module


class CrayMpich(Package, CudaPackage, ROCmPackage):
    """Cray's MPICH is a high performance and widely portable implementation of
    the Message Passing Interface (MPI) standard."""

    homepage = "https://docs.nersc.gov/development/compilers/wrappers/"
    has_code = False  # Skip attempts to fetch source that is not available

    maintainers("haampie")

    version("8.1.7")
    version("8.1.0")
    version("8.0.16")
    version("8.0.14")
    version("8.0.11")
    version("8.0.9")
    version("7.7.16")
    version("7.7.15")
    version("7.7.14")
    version("7.7.13")

    depends_on("cray-pmi")
    depends_on("libfabric")

    requires("platform=linux", msg="Cray MPICH is only available on Cray")

    # cray-mpich 8.1.7: features MPI compiler wrappers
    variant("wrappers", default=True, when="@8.1.7:", description="enable MPI wrappers")

    provides("mpi@3")

    canonical_names = {
        "gcc": "GNU",
        "cce": "CRAY",
        "intel": "INTEL",
        "clang": "ALLINEA",
        "aocc": "AOCC",
    }

    @property
    def modname(self):
        return "cray-mpich/{0}".format(self.version)

    @property
    def external_prefix(self):
        mpich_module = module("show", self.modname).splitlines()

        for line in mpich_module:
            if "CRAY_MPICH_DIR" in line:
                return get_path_args_from_module_line(line)[0]

        # Fixes an issue on Archer2 cray-mpich/8.0.16 where there is
        # no CRAY_MPICH_DIR variable in the module file.
        for line in mpich_module:
            if "CRAY_LD_LIBRARY_PATH" in line:
                libdir = get_path_args_from_module_line(line)[0]
                return os.path.dirname(os.path.normpath(libdir))

    def setup_run_environment(self, env):
        if self.spec.satisfies("+wrappers"):
            env.set("MPICC", join_path(self.prefix.bin, "mpicc"))
            env.set("MPICXX", join_path(self.prefix.bin, "mpicxx"))
            env.set("MPIF77", join_path(self.prefix.bin, "mpif77"))
            env.set("MPIF90", join_path(self.prefix.bin, "mpif90"))
        elif spack_cc is not None:
            env.set("MPICC", spack_cc)
            env.set("MPICXX", spack_cxx)
            env.set("MPIF77", spack_f77)
            env.set("MPIF90", spack_fc)

    def setup_dependent_build_environment(self, env, dependent_spec):
        dependent_module = dependent_spec.package.module
        env.set("MPICH_CC", dependent_module.spack_cc)
        env.set("MPICH_CXX", dependent_module.spack_cxx)
        env.set("MPICH_F77", dependent_module.spack_f77)
        env.set("MPICH_F90", dependent_module.spack_fc)
        env.set("MPICH_FC", dependent_module.spack_fc)

    def setup_dependent_package(self, module, dependent_spec):
        spec = self.spec
        if spec.satisfies("+wrappers"):
            spec.mpicc = join_path(self.prefix.bin, "mpicc")
            spec.mpicxx = join_path(self.prefix.bin, "mpicxx")
            spec.mpifc = join_path(self.prefix.bin, "mpif90")
            spec.mpif77 = join_path(self.prefix.bin, "mpif77")
        elif spack_cc is not None:
            spec.mpicc = spack_cc
            spec.mpicxx = spack_cxx
            spec.mpifc = spack_fc
            spec.mpif77 = spack_f77

    def install(self, spec, prefix):
        raise InstallError(
            self.spec.format(
                "{name} is not installable, you need to specify "
                "it as an external package in packages.yaml"
            )
        )

    @property
    def headers(self):
        hdrs = find_headers("mpi", self.prefix.include, recursive=True)
        hdrs.directories = os.path.dirname(hdrs[0])
        return hdrs

    @property
    def libs(self):
        query_parameters = self.spec.last_query.extra_parameters

        libraries = ["libmpich"]

        if "cxx" in query_parameters:
            libraries.extend(["libmpicxx", "libmpichcxx"])

        if "f77" in query_parameters:
            libraries.extend(["libmpifort", "libmpichfort", "libfmpi", "libfmpich"])

        if "f90" in query_parameters:
            libraries.extend(["libmpif90", "libmpichf90"])

        libs = find_libraries(libraries, root=self.prefix.lib, recursive=True)
        libs += find_libraries(libraries, root=self.prefix.lib64, recursive=True)

        return libs

    # @memoized
    @property
    def gtl_lib(self):
        # GPU transport Layer (GTL) handling background:
        # - The cray-mpich module defines an environment variable per supported
        # GPU (say, PE_MPICH_GTL_LIBS_amd_gfx942). So we should read the
        # appropriate variable.
        # In practice loading a module and checking its content is a PITA. We
        # simplify by assuming that the GTL for a given vendor (say, AMD), is
        # one and the same for all the targets of this vendor (one GTL for all
        # Nvidia or one GTL for all AMD devices).
        # - Second, except if you have a very weird mpich layout, the GTL are
        # located in /opt/cray/pe/mpich/<cray_mpich_version>/gtl/lib when the
        # MPI libraries are in
        # /opt/cray/pe/mpich/<cray_mpich_version>/ofi/<vendor>/<vendor_version>.
        # Example:
        #   /opt/cray/pe/mpich/8.1.28/gtl/lib
        #   /opt/cray/pe/mpich/8.1.28/ofi/<vendor>/<vendor_version>
        #   /opt/cray/pe/mpich/8.1.28/ofi/<vendor>/<vendor_version>/../../../gtl/lib

        gtl_kinds = [
            [
                "+rocm",
                "amdgpu_target",
                "libmpi_gtl_hsa",
                set(["gfx906", "gfx908", "gfx90a", "gfx940", "gfx942"]),
            ],
            ["+cuda", "cuda_arch", "libmpi_gtl_cuda", set(["70", "80", "90"])],
            # ["", "", "libmpi_gtl_ze", ["ponteVecchio"]]
        ]

        for gtl_kind in gtl_kinds:
            if self.spec.satisfies(f"{gtl_kind[0]} {gtl_kind[1]}=*"):
                accelerator_architecture_set = set(self.spec.variants[gtl_kind[1]].value)

<<<<<<< HEAD
                if len(accelerator_architecture_set) >= 1 and not accelerator_architecture_set.issubset(
                    gtl_kind[3]
                ):
=======
                if len(
                    accelerator_architecture_set
                ) >= 1 and not accelerator_architecture_set.issubset(gtl_kind[3]):
>>>>>>> 0f93d0f6
                    tty.error(
                        f"cray-mpich variant '{gtl_kind[0]} {gtl_kind[1]}'"
                        " was specified but no GTL support could be found for it."
                    )
                    break

                mpi_root = os.path.abspath(
                    os.path.join(self.prefix, os.pardir, os.pardir, os.pardir)
                )

                gtl_root = os.path.join(mpi_root, "gtl", "lib")

                gtl_shared_libraries = find_libraries(
                    [gtl_kind[2]], root=gtl_root, shared=True, recursive=False
                )

                if len(gtl_shared_libraries) != 1:
                    tty.error(
                        f"cray-mpich variant '{gtl_kind[0]} {gtl_kind[1]}'"
                        " was specified and GTL support was found for it but"
                        f" the '{gtl_kind[2]}' could not be correctly found on disk."
                    )
                    break

                gtl_library_fullpath = list(gtl_shared_libraries)[0]
                tty.debug(f"Selected GTL: {gtl_library_fullpath}")

                gtl_library_directory = os.path.dirname(gtl_library_fullpath)
                gtl_library_name = os.path.splitext(
                    os.path.basename(gtl_library_fullpath).split("lib")[1]
                )[0]

                # Early break. Only one GTL can be active at a given time.
                return {
                    "ldflags": [
                        f"-L{gtl_library_directory}",
                        f"-Wl,-rpath,{gtl_library_directory}",
                    ],
                    "ldlibs": [f"-l{gtl_library_name}"],
                }
        return {}<|MERGE_RESOLUTION|>--- conflicted
+++ resolved
@@ -170,15 +170,9 @@
             if self.spec.satisfies(f"{gtl_kind[0]} {gtl_kind[1]}=*"):
                 accelerator_architecture_set = set(self.spec.variants[gtl_kind[1]].value)
 
-<<<<<<< HEAD
-                if len(accelerator_architecture_set) >= 1 and not accelerator_architecture_set.issubset(
-                    gtl_kind[3]
-                ):
-=======
                 if len(
                     accelerator_architecture_set
                 ) >= 1 and not accelerator_architecture_set.issubset(gtl_kind[3]):
->>>>>>> 0f93d0f6
                     tty.error(
                         f"cray-mpich variant '{gtl_kind[0]} {gtl_kind[1]}'"
                         " was specified but no GTL support could be found for it."

# Copyright Spack Project Developers. See COPYRIGHT file for details.
#
# SPDX-License-Identifier: (Apache-2.0 OR MIT)

import os

import llnl.util.tty as tty

from spack.package import *
from spack.pkg.builtin.mpich import MpichEnvironmentModifications
from spack.util.module_cmd import get_path_args_from_module_line, module


<<<<<<< HEAD
class CrayMpich(Package, CudaPackage, ROCmPackage):
=======
class CrayMpich(MpichEnvironmentModifications, Package, CudaPackage, ROCmPackage):
>>>>>>> 94e15ef1
    """Cray's MPICH is a high performance and widely portable implementation of
    the Message Passing Interface (MPI) standard."""

    homepage = "https://docs.nersc.gov/development/compilers/wrappers/"
    has_code = False  # Skip attempts to fetch source that is not available

    maintainers("etiennemlb", "haampie")

    version("8.1.30")
    version("8.1.28")
    version("8.1.25")
    version("8.1.24")
    version("8.1.21")
    version("8.1.14")
    version("8.1.7")
    version("8.1.0")
    version("8.0.16")
    version("8.0.14")
    version("8.0.11")
    version("8.0.9")
    version("7.7.16")
    version("7.7.15")
    version("7.7.14")
    version("7.7.13")

    depends_on("cray-pmi")
    depends_on("libfabric")

    requires("platform=linux", msg="Cray MPICH is only available on Cray")

    # cray-mpich 8.1.7: features MPI compiler wrappers
    variant("wrappers", default=True, when="@8.1.7:", description="enable MPI wrappers")

    provides("mpi@3")

    canonical_names = {
        "gcc": "GNU",
        "cce": "CRAY",
        "intel": "INTEL",
        "clang": "ALLINEA",
        "aocc": "AOCC",
    }

    @property
    def modname(self):
        return "cray-mpich/{0}".format(self.version)

    @property
    def external_prefix(self):
        mpich_module = module("show", self.modname).splitlines()

        for line in mpich_module:
            if "CRAY_MPICH_DIR" in line:
                return get_path_args_from_module_line(line)[0]

        # Fixes an issue on Archer2 cray-mpich/8.0.16 where there is
        # no CRAY_MPICH_DIR variable in the module file.
        for line in mpich_module:
            if "CRAY_LD_LIBRARY_PATH" in line:
                libdir = get_path_args_from_module_line(line)[0]
                return os.path.dirname(os.path.normpath(libdir))

    def setup_run_environment(self, env):
        if self.spec.satisfies("+wrappers"):
<<<<<<< HEAD
            env.set("MPICC", join_path(self.prefix.bin, "mpicc"))
            env.set("MPICXX", join_path(self.prefix.bin, "mpicxx"))
            env.set("MPIF77", join_path(self.prefix.bin, "mpif77"))
            env.set("MPIF90", join_path(self.prefix.bin, "mpif90"))
        elif spack_cc is not None:
            env.set("MPICC", spack_cc)
            env.set("MPICXX", spack_cxx)
            env.set("MPIF77", spack_f77)
            env.set("MPIF90", spack_fc)

    def setup_dependent_build_environment(self, env, dependent_spec):
        dependent_module = dependent_spec.package.module
        env.set("MPICH_CC", dependent_module.spack_cc)
        env.set("MPICH_CXX", dependent_module.spack_cxx)
        env.set("MPICH_F77", dependent_module.spack_f77)
        env.set("MPICH_F90", dependent_module.spack_fc)
        env.set("MPICH_FC", dependent_module.spack_fc)
=======
            self.setup_mpi_wrapper_variables(env)
            return

        env.set("MPICC", self.compiler.cc)
        env.set("MPICXX", self.compiler.cxx)
        env.set("MPIFC", self.compiler.fc)
        env.set("MPIF77", self.compiler.f77)
>>>>>>> 94e15ef1

    def setup_dependent_package(self, module, dependent_spec):
        spec = self.spec
        if spec.satisfies("+wrappers"):
            MpichEnvironmentModifications.setup_dependent_package(self, module, dependent_spec)
        elif spack_cc is not None:
            spec.mpicc = spack_cc
            spec.mpicxx = spack_cxx
            spec.mpifc = spack_fc
            spec.mpif77 = spack_f77

    def install(self, spec, prefix):
        raise InstallError(
            self.spec.format(
                "{name} is not installable, you need to specify "
                "it as an external package in packages.yaml"
            )
        )

    @property
    def headers(self):
        hdrs = find_headers("mpi", self.prefix.include, recursive=True)
        hdrs.directories = os.path.dirname(hdrs[0])
        return hdrs

    @property
    def libs(self):
        query_parameters = self.spec.last_query.extra_parameters

        libraries = ["libmpich"]

        if "cxx" in query_parameters:
            libraries.extend(["libmpicxx", "libmpichcxx"])

        if "f77" in query_parameters:
            libraries.extend(["libmpifort", "libmpichfort", "libfmpi", "libfmpich"])

        if "f90" in query_parameters:
            libraries.extend(["libmpif90", "libmpichf90"])

        libs = find_libraries(libraries, root=self.prefix.lib, recursive=True)
        libs += find_libraries(libraries, root=self.prefix.lib64, recursive=True)

        return libs

<<<<<<< HEAD
    # @memoized
=======
>>>>>>> 94e15ef1
    @property
    def gtl_lib(self):
        # GPU transport Layer (GTL) handling background:
        # - The cray-mpich module defines an environment variable per supported
        # GPU (say, PE_MPICH_GTL_LIBS_amd_gfx942). So we should read the
        # appropriate variable.
        # In practice loading a module and checking its content is a PITA. We
        # simplify by assuming that the GTL for a given vendor (say, AMD), is
        # one and the same for all the targets of this vendor (one GTL for all
        # Nvidia or one GTL for all AMD devices).
        # - Second, except if you have a very weird mpich layout, the GTL are
        # located in /opt/cray/pe/mpich/<cray_mpich_version>/gtl/lib when the
        # MPI libraries are in
        # /opt/cray/pe/mpich/<cray_mpich_version>/ofi/<vendor>/<vendor_version>.
        # Example:
        #   /opt/cray/pe/mpich/8.1.28/gtl/lib
        #   /opt/cray/pe/mpich/8.1.28/ofi/<vendor>/<vendor_version>
        #   /opt/cray/pe/mpich/8.1.28/ofi/<vendor>/<vendor_version>/../../../gtl/lib

<<<<<<< HEAD
        gtl_kinds = [
            [
                "+rocm",
                "amdgpu_target",
                "libmpi_gtl_hsa",
                set(["gfx906", "gfx908", "gfx90a", "gfx940", "gfx942"]),
            ],
            ["+cuda", "cuda_arch", "libmpi_gtl_cuda", set(["70", "80", "90"])],
            # ["", "", "libmpi_gtl_ze", ["ponteVecchio"]]
        ]

        for gtl_kind in gtl_kinds:
            if self.spec.satisfies(f"{gtl_kind[0]} {gtl_kind[1]}=*"):
                accelerator_architecture_set = set(self.spec.variants[gtl_kind[1]].value)

                if len(
                    accelerator_architecture_set
                ) >= 1 and not accelerator_architecture_set.issubset(gtl_kind[3]):
                    tty.error(
                        f"cray-mpich variant '{gtl_kind[0]} {gtl_kind[1]}'"
                        " was specified but no GTL support could be found for it."
                    )
                    break
=======
        gtl_kinds = {
            "cuda": {
                "lib": "libmpi_gtl_cuda",
                "variant": "cuda_arch",
                "values": {"70", "80", "90"},
            },
            "rocm": {
                "lib": "libmpi_gtl_hsa",
                "variant": "amdgpu_target",
                "values": {"gfx906", "gfx908", "gfx90a", "gfx940", "gfx942"},
            },
        }

        for variant, gtl_kind in gtl_kinds.items():
            arch_variant = gtl_kind["variant"]
            arch_values = gtl_kind["values"]
            gtl_lib = gtl_kind["lib"]

            if self.spec.satisfies(f"+{variant} {arch_variant}=*"):
                accelerator_architecture_set = set(self.spec.variants[arch_variant].value)

                if len(
                    accelerator_architecture_set
                ) >= 1 and not accelerator_architecture_set.issubset(arch_values):
                    raise InstallError(
                        f"cray-mpich variant '+{variant} {arch_variant}'"
                        " was specified but no GTL support could be found for it."
                    )
>>>>>>> 94e15ef1

                mpi_root = os.path.abspath(
                    os.path.join(self.prefix, os.pardir, os.pardir, os.pardir)
                )

                gtl_root = os.path.join(mpi_root, "gtl", "lib")

                gtl_shared_libraries = find_libraries(
                    [gtl_kind[2]], root=gtl_root, shared=True, recursive=False
                )

                if len(gtl_shared_libraries) != 1:
<<<<<<< HEAD
                    tty.error(
                        f"cray-mpich variant '{gtl_kind[0]} {gtl_kind[1]}'"
                        " was specified and GTL support was found for it but"
                        f" the '{gtl_kind[2]}' could not be correctly found on disk."
                    )
                    break
=======
                    raise InstallError(
                        f"cray-mpich variant '+{variant} {arch_variant}'"
                        " was specified and GTL support was found for it but"
                        f" the '{gtl_lib}' could not be correctly found on disk."
                    )
>>>>>>> 94e15ef1

                gtl_library_fullpath = list(gtl_shared_libraries)[0]
                tty.debug(f"Selected GTL: {gtl_library_fullpath}")

                gtl_library_directory = os.path.dirname(gtl_library_fullpath)
                gtl_library_name = os.path.splitext(
                    os.path.basename(gtl_library_fullpath).split("lib")[1]
                )[0]

                # Early break. Only one GTL can be active at a given time.
                return {
                    "ldflags": [
                        f"-L{gtl_library_directory}",
                        f"-Wl,-rpath,{gtl_library_directory}",
                    ],
                    "ldlibs": [f"-l{gtl_library_name}"],
                }
        return {}<|MERGE_RESOLUTION|>--- conflicted
+++ resolved
@@ -11,11 +11,7 @@
 from spack.util.module_cmd import get_path_args_from_module_line, module
 
 
-<<<<<<< HEAD
-class CrayMpich(Package, CudaPackage, ROCmPackage):
-=======
 class CrayMpich(MpichEnvironmentModifications, Package, CudaPackage, ROCmPackage):
->>>>>>> 94e15ef1
     """Cray's MPICH is a high performance and widely portable implementation of
     the Message Passing Interface (MPI) standard."""
 
@@ -80,25 +76,6 @@
 
     def setup_run_environment(self, env):
         if self.spec.satisfies("+wrappers"):
-<<<<<<< HEAD
-            env.set("MPICC", join_path(self.prefix.bin, "mpicc"))
-            env.set("MPICXX", join_path(self.prefix.bin, "mpicxx"))
-            env.set("MPIF77", join_path(self.prefix.bin, "mpif77"))
-            env.set("MPIF90", join_path(self.prefix.bin, "mpif90"))
-        elif spack_cc is not None:
-            env.set("MPICC", spack_cc)
-            env.set("MPICXX", spack_cxx)
-            env.set("MPIF77", spack_f77)
-            env.set("MPIF90", spack_fc)
-
-    def setup_dependent_build_environment(self, env, dependent_spec):
-        dependent_module = dependent_spec.package.module
-        env.set("MPICH_CC", dependent_module.spack_cc)
-        env.set("MPICH_CXX", dependent_module.spack_cxx)
-        env.set("MPICH_F77", dependent_module.spack_f77)
-        env.set("MPICH_F90", dependent_module.spack_fc)
-        env.set("MPICH_FC", dependent_module.spack_fc)
-=======
             self.setup_mpi_wrapper_variables(env)
             return
 
@@ -106,7 +83,6 @@
         env.set("MPICXX", self.compiler.cxx)
         env.set("MPIFC", self.compiler.fc)
         env.set("MPIF77", self.compiler.f77)
->>>>>>> 94e15ef1
 
     def setup_dependent_package(self, module, dependent_spec):
         spec = self.spec
@@ -152,10 +128,6 @@
 
         return libs
 
-<<<<<<< HEAD
-    # @memoized
-=======
->>>>>>> 94e15ef1
     @property
     def gtl_lib(self):
         # GPU transport Layer (GTL) handling background:
@@ -175,31 +147,6 @@
         #   /opt/cray/pe/mpich/8.1.28/ofi/<vendor>/<vendor_version>
         #   /opt/cray/pe/mpich/8.1.28/ofi/<vendor>/<vendor_version>/../../../gtl/lib
 
-<<<<<<< HEAD
-        gtl_kinds = [
-            [
-                "+rocm",
-                "amdgpu_target",
-                "libmpi_gtl_hsa",
-                set(["gfx906", "gfx908", "gfx90a", "gfx940", "gfx942"]),
-            ],
-            ["+cuda", "cuda_arch", "libmpi_gtl_cuda", set(["70", "80", "90"])],
-            # ["", "", "libmpi_gtl_ze", ["ponteVecchio"]]
-        ]
-
-        for gtl_kind in gtl_kinds:
-            if self.spec.satisfies(f"{gtl_kind[0]} {gtl_kind[1]}=*"):
-                accelerator_architecture_set = set(self.spec.variants[gtl_kind[1]].value)
-
-                if len(
-                    accelerator_architecture_set
-                ) >= 1 and not accelerator_architecture_set.issubset(gtl_kind[3]):
-                    tty.error(
-                        f"cray-mpich variant '{gtl_kind[0]} {gtl_kind[1]}'"
-                        " was specified but no GTL support could be found for it."
-                    )
-                    break
-=======
         gtl_kinds = {
             "cuda": {
                 "lib": "libmpi_gtl_cuda",
@@ -228,7 +175,6 @@
                         f"cray-mpich variant '+{variant} {arch_variant}'"
                         " was specified but no GTL support could be found for it."
                     )
->>>>>>> 94e15ef1
 
                 mpi_root = os.path.abspath(
                     os.path.join(self.prefix, os.pardir, os.pardir, os.pardir)
@@ -241,20 +187,11 @@
                 )
 
                 if len(gtl_shared_libraries) != 1:
-<<<<<<< HEAD
-                    tty.error(
-                        f"cray-mpich variant '{gtl_kind[0]} {gtl_kind[1]}'"
-                        " was specified and GTL support was found for it but"
-                        f" the '{gtl_kind[2]}' could not be correctly found on disk."
-                    )
-                    break
-=======
                     raise InstallError(
                         f"cray-mpich variant '+{variant} {arch_variant}'"
                         " was specified and GTL support was found for it but"
                         f" the '{gtl_lib}' could not be correctly found on disk."
                     )
->>>>>>> 94e15ef1
 
                 gtl_library_fullpath = list(gtl_shared_libraries)[0]
                 tty.debug(f"Selected GTL: {gtl_library_fullpath}")

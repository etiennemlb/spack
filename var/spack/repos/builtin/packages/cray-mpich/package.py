--- conflicted
+++ resolved
@@ -139,10 +139,6 @@
 
         return libs
 
-<<<<<<< HEAD
-    # @memoized
-=======
->>>>>>> 2073cb0b
     @property
     def gtl_lib(self):
         # GPU transport Layer (GTL) handling background:

##############################################################################
# Copyright (c) 2013-2016, Lawrence Livermore National Security, LLC.
# Produced at the Lawrence Livermore National Laboratory.
#
# This file is part of Spack.
# Created by Todd Gamblin, tgamblin@llnl.gov, All rights reserved.
# LLNL-CODE-647188
#
# For details, see https://github.com/llnl/spack
# Please also see the LICENSE file for our notice and the LGPL.
#
# This program is free software; you can redistribute it and/or modify
# it under the terms of the GNU Lesser General Public License (as
# published by the Free Software Foundation) version 2.1, February 1999.
#
# This program is distributed in the hope that it will be useful, but
# WITHOUT ANY WARRANTY; without even the IMPLIED WARRANTY OF
# MERCHANTABILITY or FITNESS FOR A PARTICULAR PURPOSE. See the terms and
# conditions of the GNU Lesser General Public License for more details.
#
# You should have received a copy of the GNU Lesser General Public
# License along with this program; if not, write to the Free Software
# Foundation, Inc., 59 Temple Place, Suite 330, Boston, MA 02111-1307 USA
##############################################################################
from spack import *
import llnl.util.tty as tty


<<<<<<< HEAD
class Swiftsim(AutotoolsPackage):
    """
    SPH With Inter-dependent Fine-grained Tasking (SWIFT) provides
=======
class Swiftsim(Package):
    """SPH With Inter-dependent Fine-grained Tasking (SWIFT) provides
>>>>>>> 16c5403a
    astrophysicists with a state of the art framework to perform
    particle based simulations.
    """

    homepage = 'http://icc.dur.ac.uk/swift/'
    url = 'http://gitlab.cosma.dur.ac.uk/swift/swiftsim/repository/archive.tar.gz?ref=v0.3.0'

    version('0.3.0', git='https://gitlab.cosma.dur.ac.uk/swift/swiftsim.git',
            commit='254cc1b563b2f88ddcf437b1f71da123bb9db733')

    variant('mpi', default=True,
            description='Enable distributed memory parallelism')

    # Build dependencies
    depends_on('autoconf', type='build')
    depends_on('automake', type='build')
    depends_on('libtool', type='build')
    depends_on('m4', type='build')
    # link-time / run-time dependencies
    depends_on('mpi', when='+mpi')
    depends_on('metis')
    depends_on('hdf5~mpi', when='~mpi')
    depends_on('hdf5+mpi', when='+mpi')

    def setup_environment(self, spack_env, run_env):
        # Needed to be able to download from the Durham gitlab repository
        tty.warn('Setting "GIT_SSL_NO_VERIFY=1"')
        tty.warn('This is needed to clone SWIFT repository')
        spack_env.set('GIT_SSL_NO_VERIFY', 1)

    def autoreconf(self, spec, prefix):
        libtoolize()
        aclocal()
        autoconf()
        autogen = Executable('./autogen.sh')
        autogen()

    def configure_args(self):
        return ['--prefix=%s' % self.prefix,
                '--enable-mpi' if '+mpi' in self.spec else '--disable-mpi',
                '--with-metis={0}'.format(self.spec['metis'].prefix),
                '--enable-optimization']<|MERGE_RESOLUTION|>--- conflicted
+++ resolved
@@ -26,14 +26,8 @@
 import llnl.util.tty as tty
 
 
-<<<<<<< HEAD
 class Swiftsim(AutotoolsPackage):
-    """
-    SPH With Inter-dependent Fine-grained Tasking (SWIFT) provides
-=======
-class Swiftsim(Package):
     """SPH With Inter-dependent Fine-grained Tasking (SWIFT) provides
->>>>>>> 16c5403a
     astrophysicists with a state of the art framework to perform
     particle based simulations.
     """

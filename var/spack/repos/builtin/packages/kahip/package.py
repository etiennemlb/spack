# Copyright 2013-2024 Lawrence Livermore National Security, LLC and other
# Spack Project Developers. See the top-level COPYRIGHT file for details.
#
# SPDX-License-Identifier: (Apache-2.0 OR MIT)

import os
import re

from spack.package import *


class Kahip(CMakePackage):
    """KaHIP - Karlsruhe High Quality Partitioning - is a family of graph
    partitioning programs. It includes KaFFPa (Karlsruhe Fast Flow
    Partitioner), which is a multilevel graph partitioning algorithm,
    in its variants Strong, Eco and Fast, KaFFPaE (KaFFPaEvolutionary)
    which is a parallel evolutionary algorithm that uses KaFFPa to
    provide combine and mutation operations, as well as KaBaPE which
    extends the evolutionary algorithm. Moreover, specialized
    techniques are included to partition road networks (Buffoon), to
    output a vertex separator from a given partition or techniques
    geared towards efficient partitioning of social networks.
    """

    homepage = "http://algo2.iti.kit.edu/documents/kahip/index.html"
    url = "https://github.com/KaHIP/KaHIP/archive/v3.14.tar.gz"
    git = "https://github.com/KaHIP/KaHIP.git"
    maintainers("ma595")

    license("MIT")

    version("develop", branch="master")
    version("3.14", sha256="9da04f3b0ea53b50eae670d6014ff54c0df2cb40f6679b2f6a96840c1217f242")
    version("3.13", sha256="fae21778a4ce8e59ccb98e5cbb6c01f0af7e594657d21f6c0eb2c6e74398deb1")
    version("3.12", sha256="df923b94b552772d58b4c1f359b3f2e4a05f7f26ab4ebd00a0ab7d2579f4c257")
    version("3.11", sha256="347575d48c306b92ab6e47c13fa570e1af1e210255f470e6aa12c2509a8c13e3")
    version(
        "2.00",
        sha256="1cc9e5b12fea559288d377e8b8b701af1b2b707de8e550d0bda18b36be29d21d",
        url="https://algo2.iti.kit.edu/schulz/software_releases/KaHIP_2.00.tar.gz",
        deprecated=True,
    )

    depends_on("c", type="build")  # generated
    depends_on("cxx", type="build")  # generated

    variant(
        "deterministic",
        default=False,
        when="@3.13:",
        description="Compile with the deterministic seed",
    )
    variant("metis", default=False, description="metis support")

    depends_on("scons", type="build", when="@2:2.10")
    depends_on("argtable")
    depends_on("mpi")  # Note: upstream package only tested on openmpi
    depends_on("metis", when="@3.12: +metis")

    conflicts("%apple-clang")
    conflicts("%clang")

    # Fix SConstruct files to be python3 friendly (convert print from a
    # statement to a function)
    # Split into 2 patch files:
    # *) first file patches Sconstruct files present in all versions (from
    # 2.00 to 2.10)
    # *) second is for files only present in 2.00
    patch("fix-sconstruct-for-py3.patch", when="@2:2.10 ^python@3:")
    patch("fix-sconstruct-for-py3-v2.00.patch", when="@2.00 ^python@3:")

<<<<<<< HEAD
    patch("cstdint.patch")
=======
    patch("cstdint.patch", when="@3:")
>>>>>>> dd317e23

    # 'when' decorators to override new CMake build approach (old build was SConstruct).
    @when("@:2.10")
    def patch(self):
        """Internal compile.sh scripts hardcode number of cores to build with.
        Filter these out so Spack can control it."""

        files = [
            "compile.sh",
            "parallel/modified_kahip/compile.sh",
            "parallel/parallel_src/compile.sh",
        ]

        for f in files:
            filter_file("NCORES=.*", "NCORES={0}".format(make_jobs), f)

    @when("@3.13:")
    def cmake_args(self):
        return [self.define_from_variant("DETERMINISTIC_PARHIP", "deterministic")]

    @when("@:2.10")
    def cmake(self, spec, prefix):
        pass

    @when("@:2.10")
    def build(self, spec, prefix):
        """Build using the KaHIP compile.sh script. Uses scons internally."""
        builder = Executable("./compile.sh")
        builder()

    @when("@:2.10")
    def install(self, spec, prefix):
        """Install under the prefix"""
        # Ugly: all files land under 'deploy' and we need to disentangle them
        mkdirp(prefix.bin)
        mkdirp(prefix.include)
        mkdirp(prefix.lib)

        with working_dir("deploy"):
            for f in os.listdir("."):
                if re.match(r".*\.(a|so|dylib)$", f):
                    install(f, prefix.lib)
                elif re.match(r".*\.h$", f):
                    install(f, prefix.include)
                else:
                    install(f, prefix.bin)<|MERGE_RESOLUTION|>--- conflicted
+++ resolved
@@ -69,11 +69,7 @@
     patch("fix-sconstruct-for-py3.patch", when="@2:2.10 ^python@3:")
     patch("fix-sconstruct-for-py3-v2.00.patch", when="@2.00 ^python@3:")
 
-<<<<<<< HEAD
-    patch("cstdint.patch")
-=======
     patch("cstdint.patch", when="@3:")
->>>>>>> dd317e23
 
     # 'when' decorators to override new CMake build approach (old build was SConstruct).
     @when("@:2.10")

# Copyright 2013-2020 Lawrence Livermore National Security, LLC and other
# Spack Project Developers. See the top-level COPYRIGHT file for details.
#
# SPDX-License-Identifier: (Apache-2.0 OR MIT)

import sys

from spack import *


class PyMatplotlib(PythonPackage):
    """matplotlib is a python 2D plotting library which produces publication
    quality figures in a variety of hardcopy formats and interactive
    environments across platforms."""

    homepage = "https://pypi.python.org/pypi/matplotlib"
<<<<<<< HEAD
    url      = "https://pypi.io/packages/source/m/matplotlib/matplotlib-3.1.2.tar.gz"
=======
    url      = "https://pypi.io/packages/source/m/matplotlib/matplotlib-3.1.3.tar.gz"
>>>>>>> 3b2c534e

    maintainers = ['adamjstewart']

    import_modules = [
        'mpl_toolkits', 'matplotlib', 'mpl_toolkits.axes_grid1',
        'mpl_toolkits.axes_grid', 'mpl_toolkits.mplot3d',
        'mpl_toolkits.axisartist', 'matplotlib.compat', 'matplotlib.tri',
        'matplotlib.axes', 'matplotlib.sphinxext', 'matplotlib.cbook',
        'matplotlib.backends', 'matplotlib.style', 'matplotlib.projections',
        'matplotlib.testing', 'matplotlib.backends.qt_editor',
        'matplotlib.testing.jpl_units'
    ]

<<<<<<< HEAD
=======
    version('3.1.3', sha256='db3121f12fb9b99f105d1413aebaeb3d943f269f3d262b45586d12765866f0c6')
>>>>>>> 3b2c534e
    version('3.1.2', sha256='8e8e2c2fe3d873108735c6ee9884e6f36f467df4a143136209cff303b183bada')
    version('3.1.1', sha256='1febd22afe1489b13c6749ea059d392c03261b2950d1d45c17e3aed812080c93')
    version('3.0.2', sha256='c94b792af431f6adb6859eb218137acd9a35f4f7442cea57e4a59c54751c36af')
    version('3.0.0', sha256='b4e2333c98a7c2c1ff6eb930cd2b57d4b818de5437c5048802096b32f66e65f9')
    version('2.2.5', sha256='a3037a840cd9dfdc2df9fee8af8f76ca82bfab173c0f9468193ca7a89a2b60ea')
    version('2.2.3', sha256='7355bf757ecacd5f0ac9dd9523c8e1a1103faadf8d33c22664178e17533f8ce5')
    version('2.2.2', sha256='4dc7ef528aad21f22be85e95725234c5178c0f938e2228ca76640e5e84d8cde8')
    version('2.0.2', sha256='0ffbc44faa34a8b1704bc108c451ecf87988f900ef7ce757b8e2e84383121ff1')
    version('2.0.0', sha256='36cf0985829c1ab2b8b1dae5e2272e53ae681bf33ab8bedceed4f0565af5f813')
    version('1.5.3', sha256='a0a5dc39f785014f2088fed2c6d2d129f0444f71afbb9c44f7bdf1b14d86ebbc')
    version('1.5.1', sha256='3ab8d968eac602145642d0db63dd8d67c85e9a5444ce0e2ecb2a8fedc7224d40')
    version('1.4.3', sha256='61f201c6a82e89e4d9e324266203fad44f95fd8f36d8eec0d8690273e1182f75')
    version('1.4.2', sha256='17a3c7154f152d8dfed1f37517c0a8c5db6ade4f6334f684989c36dab84ddb54')

    # https://matplotlib.org/tutorials/introductory/usage.html#backends
    # From `matplotlib.rcsetup`:
    interactive_bk = [
        'gtk3agg', 'gtk3cairo', 'macosx', 'nbagg', 'qt4agg', 'qt4cairo',
        'qt5agg', 'qt5cairo', 'tkagg', 'tkcairo', 'webagg', 'wx', 'wxagg',
        'wxcairo'
    ]
    non_interactive_bk = [
        'agg', 'cairo', 'pdf', 'pgf', 'ps', 'svg', 'template'
    ]
    all_backends = interactive_bk + non_interactive_bk

    default_backend = 'agg'
    if sys.platform == 'darwin':
        default_backend = 'macosx'

    variant('backend', default=default_backend, description='Default backend',
            values=all_backends, multi=False)
    variant('movies', default=False,
            description='Enable support for saving movies')
    variant('animation', default=False,
            description='Enable animation support')
    variant('image', default=True,
            description='Enable reading/saving JPEG, BMP and TIFF files')
    variant('latex', default=False,
            description='Enable LaTeX text rendering support')

    # https://matplotlib.org/users/installing.html#dependencies
    # Required dependencies
    extends('python', ignore=r'bin/nosetests.*$|bin/pbr$')
    depends_on('python@2.7:2.8,3.4:', when='@:2')
    depends_on('python@3.5:', when='@3:')
    depends_on('python@3.6:', when='@3.1:')
    depends_on('freetype@2.3:')
    depends_on('libpng@1.2:')
    depends_on('py-numpy@1.11:', type=('build', 'run'))
    depends_on('py-setuptools', type=('build', 'run'))  # See #3813
    depends_on('py-cycler@0.10:', type=('build', 'run'))
    depends_on('py-python-dateutil@2.1:', type=('build', 'run'))
    depends_on('py-kiwisolver@1:', type=('build', 'run'), when='@2.2.0:')
    depends_on('py-pyparsing', type=('build', 'run'))
    depends_on('py-pytz', type=('build', 'run'), when='@:2')
    depends_on('py-subprocess32', type=('build', 'run'), when='^python@:2.7')
    depends_on('py-functools32', type=('build', 'run'), when='@:2.0.999 ^python@2.7')
    depends_on('py-backports-functools-lru-cache', type=('build', 'run'),
               when='@2.1.0:2.999.999 ^python@:2')
    depends_on('py-six@1.9.0:', type=('build', 'run'), when='@:2')

    # Optional backend dependencies
    depends_on('tk@8.3:8.5,8.6.2:', when='backend=tkagg', type='run')
    depends_on('tk@8.3:8.5,8.6.2:', when='backend=tkcairo', type='run')
    depends_on('python+tkinter', when='backend=tkagg', type='run')
    depends_on('python+tkinter', when='backend=tkcairo', type='run')
    depends_on('py-pyqt4@4.6:', when='backend=qt4agg', type='run')    # or py-pyside@1.0.3:
    depends_on('py-pyqt4@4.6:', when='backend=qt4cairo', type='run')  # or py-pyside@1.0.3:
    depends_on('py-pyqt5', when='backend=qt5agg', type='run')
    depends_on('py-pyqt5', when='backend=qt5cairo', type='run')
    depends_on('py-pygobject', when='backend=gtk3agg', type='run')
    depends_on('py-pygobject', when='backend=gtk3cairo', type='run')
    depends_on('py-wxpython@4:', when='backend=wx', type='run')
    depends_on('py-wxpython@4:', when='backend=wxagg', type='run')
    depends_on('py-wxpython@4:', when='backend=wxcairo', type='run')
    depends_on('py-cairocffi@0.8:', when='backend=gtk3cairo', type='run')
    depends_on('py-cairocffi@0.8:', when='backend=qt4cairo', type='run')
    depends_on('py-cairocffi@0.8:', when='backend=qt5cairo', type='run')
    depends_on('py-cairocffi@0.8:', when='backend=tkcairo', type='run')
    depends_on('py-cairocffi@0.8:', when='backend=wxcairo', type='run')
    depends_on('py-cairocffi@0.8:', when='backend=cairo', type='run')
    depends_on('py-tornado', when='backend=webagg', type='run')

    # Optional dependencies
    depends_on('ffmpeg', when='+movies')
    # depends_on('libav', when='+movies')
    depends_on('imagemagick', when='+animation')
    depends_on('py-pillow@3.4:', when='+image', type=('build', 'run'))
    depends_on('texlive', when='+latex', type='run')
    depends_on('ghostscript@0.9:', when='+latex', type='run')
    depends_on('pkgconfig', type='build')

    # Testing dependencies
    depends_on('py-pytest', type='test')

    msg = 'MacOSX backend requires the Cocoa headers included with XCode'
    conflicts('platform=linux', when='backend=macosx', msg=msg)
    conflicts('platform=bgq',   when='backend=macosx', msg=msg)
    conflicts('platform=cray',  when='backend=macosx', msg=msg)

    # Patch to pick up correct freetype headers
    patch('freetype-include-path.patch', when='@2.2.2:2.9.9')

    @run_before('build')
    def set_backend(self):
        """Set build options with regards to backend GUI libraries."""

        backend = self.spec.variants['backend'].value

        with open('setup.cfg', 'w') as setup:
            # Default backend
            setup.write('[rc_options]\n')
            setup.write('backend = ' + backend + '\n')

    def test(self):
        pytest = which('pytest')
        pytest()<|MERGE_RESOLUTION|>--- conflicted
+++ resolved
@@ -14,11 +14,7 @@
     environments across platforms."""
 
     homepage = "https://pypi.python.org/pypi/matplotlib"
-<<<<<<< HEAD
-    url      = "https://pypi.io/packages/source/m/matplotlib/matplotlib-3.1.2.tar.gz"
-=======
     url      = "https://pypi.io/packages/source/m/matplotlib/matplotlib-3.1.3.tar.gz"
->>>>>>> 3b2c534e
 
     maintainers = ['adamjstewart']
 
@@ -32,10 +28,7 @@
         'matplotlib.testing.jpl_units'
     ]
 
-<<<<<<< HEAD
-=======
     version('3.1.3', sha256='db3121f12fb9b99f105d1413aebaeb3d943f269f3d262b45586d12765866f0c6')
->>>>>>> 3b2c534e
     version('3.1.2', sha256='8e8e2c2fe3d873108735c6ee9884e6f36f467df4a143136209cff303b183bada')
     version('3.1.1', sha256='1febd22afe1489b13c6749ea059d392c03261b2950d1d45c17e3aed812080c93')
     version('3.0.2', sha256='c94b792af431f6adb6859eb218137acd9a35f4f7442cea57e4a59c54751c36af')

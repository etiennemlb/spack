--- conflicted
+++ resolved
@@ -548,20 +548,6 @@
         #             HIP(ROCM)
         # ===================================
 
-<<<<<<< HEAD
-        if self.spec.satisfies("+rocm"):
-            hip_comp = self.spec["hip"].hipcc
-            args.append("-DCMAKE_CXX_COMPILER=" + hip_comp)
-            extra_flags = self.spec.variants["flags"].value
-            args.append(
-                "-DCXX_EXTRA_FLAGS= --offload-arch="
-                + ",".join(self.spec.variants["amdgpu_target"].value)
-                + " "
-                + extra_flags
-                if extra_flags != "none"
-                else "" + " -O3"
-            )
-=======
         if "+hip" in self.spec:
             hip_comp = self.spec["hip"].prefix + "/bin/hipcc"
             offload_arch = str(self.spec.variants["amdgpu_target"].value[0])
@@ -570,7 +556,6 @@
             args.append(f"-DCXX_EXTRA_FLAGS=--offload-arch={offload_arch} -O3")
             if str(self.spec.variants["hip_mem_mode"].value) != "none":
                 args.append("-DMEM=" + self.spec.variants["hip_mem_mode"].value.upper())
->>>>>>> c0196cde
 
         # ===================================
         #             TBB

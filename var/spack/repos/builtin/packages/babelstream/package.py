# Copyright 2013-2024 Lawrence Livermore National Security, LLC and other
# Spack Project Developers. See the top-level COPYRIGHT file for details.
#
# SPDX-License-Identifier: (Apache-2.0 OR MIT)

import re  # To get the variant name after (+)

from spack.package import *


def find_model_flag(str):
    res = re.findall(r"\+(\w+)", str)
    if not res:
        return ""
    return res


class Babelstream(CMakePackage, CudaPackage, ROCmPackage):
    """Measure memory transfer rates to/from global device memory on GPUs.
    This benchmark is similar in spirit, and based on, the STREAM benchmark for CPUs."""

    homepage = "https://github.com/UoB-HPC/BabelStream"
    url = "https://github.com/UoB-HPC/BabelStream/archive/refs/tags/v4.0.tar.gz"
    git = "https://github.com/UoB-HPC/BabelStream.git"
    version("4.0", sha256="a9cd39277fb15d977d468435eb9b894f79f468233f0131509aa540ffda4f5953")
    version("main", branch="main")
    version("develop", branch="develop")

    depends_on("cxx", type="build")  # generated

    maintainers("tomdeakin", "kaanolgu", "tom91136", "robj0nes")

    # Languages
    # Also supported variants are cuda and rocm (for HIP)
    variant("sycl", default=False, description="Enable SYCL support")
    variant("sycl2020", default=False, description="Enable SYCL support")
    variant("omp", default=False, description="Enable OpenMP support")
    variant("ocl", default=False, description="Enable OpenCL support")
    variant("tbb", default=False, description="Enable TBB support")
    variant("acc", default=False, description="Enable OpenACC support")
    variant("thrust", default=False, description="Enable THRUST support")
    variant("raja", default=False, description="Enable RAJA support")
    variant("stddata", default=False, description="Enable STD-data support")
    variant("stdindices", default=False, description="Enable STD-indices support")
    variant("stdranges", default=False, description="Enable STD-ranges support")

    # Some models need to have the programming model abstraction downloaded -
    # this variant enables a path to be provided.
    variant("dir", values=str, default="none", description="Enable Directory support")

    # Kokkos conflict and variant
    conflicts(
        "dir=none", when="+kokkos", msg="KOKKKOS requires architecture to be specfied by dir="
    )
    variant("kokkos", default=False, description="Enable KOKKOS support")

    # ACC conflict
    variant("cpu_arch", values=str, default="none", description="Enable CPU Target for ACC")
    variant("acc_target", values=str, default="none", description="Enable CPU Target for ACC")

    # STD conflicts
    conflicts("+stddata", when="%gcc@:10.1.0", msg="STD-data requires newer version of GCC")
    conflicts("+stdindices", when="%gcc@:10.1.0", msg="STD-indices requires newer version of GCC")
    conflicts("+stdranges", when="%gcc@:10.1.0", msg="STD-ranges requires newer version of GCC")

    # CUDA conflict
    conflicts(
        "cuda_arch=none",
        when="+cuda",
        msg="CUDA requires architecture to be specfied by cuda_arch=",
    )
    variant("mem", values=str, default="DEFAULT", description="Enable MEM Target for CUDA")
    # Raja Conflict
    variant(
        "offload", values=str, default="none", description="Enable RAJA Target [CPU or NVIDIA]"
    )
    conflicts(
        "offload=none",
        when="+raja",
        msg="RAJA requires architecture to be specfied by acc_target=[CPU,NVIDIA]",
    )

    # download raja from https://github.com/LLNL/RAJA
    conflicts(
        "dir=none",
        when="+raja",
        msg="RAJA implementation requires architecture to be specfied by dir=",
    )

    # Thrust Conflict
    # conflicts("~cuda", when="+thrust", msg="Thrust requires +cuda variant")
    depends_on("thrust", when="+thrust")
    depends_on("rocthrust", when="+thrust implementation=rocm")

    # TBB Dependency
    depends_on("intel-oneapi-tbb", when="+tbb")
    partitioner_vals = ["auto", "affinity", "static", "simple"]
    variant(
        "partitioner",
        values=partitioner_vals,
        default="auto",
        description="Partitioner specifies how a loop template should partition its work among threads.\
            Possible values are:\
            AUTO     - Optimize range subdivision based on work-stealing events.\
            AFFINITY - Proportional splitting that optimizes for cache affinity.\
            STATIC   - Distribute work uniformly with no additional load balancing.\
            SIMPLE   - Recursively split its range until it cannot be further subdivided.\
            See https://spec.oneapi.com/versions/latest/elements/oneTBB/source/algorithms.html#partitioners for more details.",
    )

    # Kokkos Dependency
    depends_on("kokkos@3.7.1", when="+kokkos")

    # OpenCL Dependency

    backends = {
        "ocl": [
            ("amd", "rocm-opencl", "enable ROCM backend"),
            ("cuda", "cuda", "enable Cuda backend"),
            ("intel", "intel-oneapi-compilers", "enable Intel backend"),
            ("pocl", "pocl@1.5", "enable POCL backend"),
        ],
        "kokkos": [
            ("cuda", "cuda", "enable Cuda backend"),
            ("omp", "none", "enable Cuda backend"),
        ],
    }
    backend_vals = ["none"]
    for lang in backends:
        for item in backends[lang]:
            backend, dpdncy, descr = item
            backend_vals.append(backend.lower())

    variant("backend", values=backend_vals, default="none", description="Enable backend support")

    for lang in backends:
        for item in backends[lang]:
            backend, dpdncy, descr = item
            if dpdncy.lower() != "none":
                depends_on("%s" % dpdncy.lower(), when="backend=%s" % backend.lower())
    # this flag could be used in all required languages
    variant("flags", values=str, default="none", description="Additional CXX flags to be provided")

    # comp_impl_vals=["ONEAPI-DPCPP","DPCPP","HIPSYCL","COMPUTECPP"]
    variant(
        "implementation",
        values=str,
        default="none",
        description="Compile using the specified SYCL compiler option",
    )

    conflicts(
        "implementation=none",
        when="+sycl",
        msg="SYCL requires compiler implementation to be specified by option=",
    )
    conflicts(
        "implementation=none",
        when="+thrust",
        msg="Which Thrust implementation to use, supported options include:\
         - CUDA (via https://github.com/NVIDIA/thrust)\
         - ROCM (via https://github.com/ROCm/rocThrust)",
    )

    # This applies to all
    depends_on("cmake@3.14.0:", type="build")
    depends_on("opencl-c-headers", when="+ocl")

    def cmake_args(self):
        # convert spec to string to work on it
        spec_string = str(self.spec)

        # take only the first portion of the spec until space
        spec_string_truncate = spec_string.split(" ", 1)[0]
        model_list = find_model_flag(spec_string_truncate)  # Prints out ['cuda', 'thrust']

        if len(model_list) > 1:
            ignore_list = ["cuda"]  # if +acc is provided ignore the cuda model
            model = list(set(model_list) - set(ignore_list))
            # We choose 'thrust' from the list of ['cuda', 'thrust']
            args = ["-DMODEL=" + model[0]]
        else:
            # if it is +stddata,indices etc. we need to pass it
            # as std-data to the CMake compiler
            # do some alterations here
            if "std" in model_list[0]:
                args = ["-DMODEL=" + "std-" + model_list[0].split("d", 1)[1]]
            else:
                args = ["-DMODEL=" + model_list[0]]

        # ===================================
        #             ACC
        # ===================================
        if ("+acc" in self.spec) and ("~cuda" in self.spec):
            args.append("-DCMAKE_CXX_COMPILER=" + self.compiler.cxx)
            if "cuda_arch" in self.spec.variants:
                cuda_arch_list = self.spec.variants["cuda_arch"].value
                # the architecture value is only number so append sm_ to the name
                cuda_arch = "cc" + cuda_arch_list[0]
                args.append("-DTARGET_DEVICE=gpu")
                args.append("-DCUDA_ARCH=" + cuda_arch)
            elif "cpu_arch" in self.spec.variants:
                cpu_arch_list = self.spec.variants["cpu_arch"].value
                # the architecture value is only number so append sm_ to the name
                cpu_arch = cpu_arch_list[0]
                args.append("-DTARGET_DEVICE=multicore")
                args.append("-DTARGET_PROCESSOR=" + cpu_arch)

        # ===================================
        #    STDdata,STDindices,STDranges
        # ===================================
        std_list = ["+stddata", "+stdindices", "+stdranges"]
        if spec_string.startswith(tuple(std_list)):
            args.append("-DCMAKE_CXX_COMPILER=" + self.compiler.cxx)

        # ===================================
        #             CUDA
        # ===================================

        if ("+cuda" in self.spec) and ("~kokkos" in self.spec) and ("~acc" in self.spec):
            # Set up the cuda macros needed by the build
            cuda_arch_list = self.spec.variants["cuda_arch"].value
            # the architecture value is only number so append sm_ to the name
            cuda_arch = "sm_" + cuda_arch_list[0]
            args.append("-DCUDA_ARCH=" + cuda_arch)
            cuda_dir = self.spec["cuda"].prefix
            cuda_comp = cuda_dir + "/bin/nvcc"
            args.append("-DCMAKE_CUDA_COMPILER=" + cuda_comp)
            args.append("-DMEM=" + self.spec.variants["mem"].value)
            if self.spec.variants["flags"].value != "none":
                args.append("-DCUDA_EXTRA_FLAGS=" + self.spec.variants["flags"].value)

        # ===================================
        #             OMP
        # ===================================
        # `~kokkos` option is there to prevent +kokkos +omp setting to use omp directly from here
        # Same applies for raja
        if ("+omp" in self.spec) and ("~kokkos" in self.spec) and ("~raja" in self.spec):
            args.append("-DCMAKE_CXX_COMPILER=" + self.compiler.cxx)
            if "cuda_arch" in self.spec.variants:
                cuda_arch_list = self.spec.variants["cuda_arch"].value
                # the architecture value is only number so append sm_ to the name
                cuda_arch = "sm_" + cuda_arch_list[0]
                args.append("-DOFFLOAD= " + "NVIDIA:" + cuda_arch)
            elif "amdgpu_target" in self.spec.variants:
                rocm_arch = self.spec.variants["amdgpu_target"].value
                # the architecture value is only number so append sm_ to the name
                args.append("-DOFFLOAD=" + " AMD:" + rocm_arch)
            else:
                args.append("-DOFFLOAD=" + "INTEL")

        # ===================================
        #             SYCL
        # ===================================

        if self.spec.satisfies("+sycl"):
            args.append("-DSYCL_COMPILER=" + self.spec.variants["implementation"].value.upper())
            if self.spec.variants["implementation"].value.upper() != "ONEAPI-DPCPP":
                args.append(
                    "-DSYCL_COMPILER_DIR=" + self.spec.variants["implementation"].value.upper()
                )
                if self.spec.variants["implementation"].value.upper() == "COMPUTE-CPP":
                    args.append("-DOpenCL_LIBRARY=")

        # ===================================
        #             SYCL 2020
        # ===================================

        if self.spec.satisfies("+sycl2020"):
            if self.spec.satisfies("%oneapi"):
                # -fsycl flag is required for setting up sycl/sycl.hpp seems like
                #  it doesn't get it from the CMake file
                args.append("-DCXX_EXTRA_FLAGS= -fsycl -O3")
                # this is required to enable -DCMAKE_CXX_COMPILER=icpx flag from CMake
                args.append("-DSYCL_COMPILER=ONEAPI-ICPX")
            else:
                args.append(
                    "-DSYCL_COMPILER=" + self.spec.variants["implementation"].value.upper()
                )
                if self.spec.variants["implementation"].value.upper() != "ONEAPI-DPCPP":
                    args.append(
                        "-DSYCL_COMPILER_DIR=" + self.spec.variants["implementation"].value.upper()
                    )
                    if self.spec.variants["implementation"].value.upper() == "COMPUTE-CPP":
                        args.append("-DOpenCL_LIBRARY=")

        # ===================================
        #             HIP(ROCM)
        # ===================================

        if self.spec.satisfies("+rocm"):
            hip_comp = self.spec["hip"].hipcc
            args.append("-DCMAKE_CXX_COMPILER=" + hip_comp)
            extra_flags = self.spec.variants["flags"].value
            args.append(
                "-DCXX_EXTRA_FLAGS= --offload-arch="
                + ",".join(self.spec.variants["amdgpu_target"].value)
                + " "
<<<<<<< HEAD
                + self.spec.variants["flags"].value if self.spec.variants["flags"].value != "none" else ""
                + " -O3"
=======
                + extra_flags
                if extra_flags != "none"
                else "" + " -O3"
>>>>>>> ae9f4313
            )

        # ===================================
        #             TBB
        # ===================================

        if self.spec.satisfies("+tbb"):
            args.append("-DONE_TBB_DIR=" + self.spec["tbb"].prefix + "/tbb/latest/")
            args.append("-DPARTITIONER=" + self.spec.variants["partitioner"].value.upper())

        # ===================================
        #             OpenCL (ocl)
        # ===================================
        if self.spec.satisfies("+ocl"):
            if "backend" in self.spec.variants:
                if "cuda" in self.spec.variants["backend"].value:
                    cuda_dir = self.spec["cuda"].prefix
                    args.append("-DOpenCL_LIBRARY=" + cuda_dir + "/lib64/libOpenCL.so")
                elif "amd" in self.spec.variants["backend"].value:
                    rocm_dir = self.spec["rocm-opencl"].prefix
                    args.append("-DOpenCL_LIBRARY=" + rocm_dir + "/lib64/libOpenCL.so")
                elif "intel" in self.spec.variants["backend"].value:
                    intel_lib = (
                        self.spec["intel-oneapi-compilers"].prefix
                        + "/compiler/2023.0.0/linux/lib/libOpenCL.so"
                    )
                    args.append("-DOpenCL_LIBRARY=" + intel_lib)
                elif "pocl" in self.spec.variants["backend"].value:
                    args.append("-DCMAKE_CXX_COMPILER=" + self.compiler.cxx)
                    pocl_lib = self.spec["pocl"].prefix + "/lib64/libOpenCL.so"
                    args.append("-DOpenCL_LIBRARY=" + pocl_lib)
                args.append("-DCMAKE_CXX_COMPILER=" + self.compiler.cxx)

        # ===================================
        #             RAJA
        # ===================================
        if self.spec.satisfies("+raja"):
            args.append("-DCMAKE_CXX_COMPILER=" + self.compiler.cxx)
            args.append("-DRAJA_IN_TREE=" + self.spec.variants["dir"].value)
            if "offload" in self.spec.variants:
                if "nvidia" in self.spec.variants["offload"].value:
                    cuda_dir = self.spec["cuda"].prefix
                    cuda_comp = cuda_dir + "/bin/nvcc"
                    args.append("-DCMAKE_CUDA_COMPILER=" + cuda_comp)
                    args.append("-DTARGET=NVIDIA")
                    cuda_arch_list = self.spec.variants["cuda_arch"].value
                    int_cuda_arch = int(cuda_arch_list[0])
                    cuda_arch = "sm_" + cuda_arch_list[0]
                    args.append("-DCUDA_ARCH=" + cuda_arch)

                    args.append("DCUDA_TOOLKIT_ROOT_DIR=" + self.spec["cuda"].prefix)
                    if self.spec.variants["flags"].value != "none":
                        args.append("-DCUDA_EXTRA_FLAGS=" + self.spec.variants["flags"].value)
                # if("cpu" in self.spec.variants['offload'].value):

            if "omp" in self.spec.variants["backend"].value:
                args.append("-DENABLE_OPENMP=ON")
            if "cuda" in self.spec.variants["backend"].value:
                args.append("-DENABLE_CUDA=ON")

        # ===================================
        #             THRUST
        # ===================================
        if self.spec.satisfies("+thrust"):
            if "cuda" in self.spec.variants["implementation"].value:
                args.append("-DTHRUST_IMPL=" + self.spec.variants["implementation"].value.upper())
                args.append("-SDK_DIR=" + self.spec["thrust"].prefix + "/include")
                cuda_arch_list = self.spec.variants["cuda_arch"].value
                # the architecture value is only number so append sm_ to the name
                cuda_arch = "sm_" + cuda_arch_list[0]
                args.append("-DCUDA_ARCH=" + cuda_arch)
                cuda_dir = self.spec["cuda"].prefix
                cuda_comp = cuda_dir + "/bin/nvcc"
                args.append("-DCMAKE_CUDA_COMPILER=" + cuda_comp)
                args.append("-DBACKEND=" + self.spec.variants["backend"].value.upper())
                if self.spec.variants["flags"].value != "none":
                    args.append("-DCUDA_EXTRA_FLAGS=" + self.spec.variants["flags"].value)

            if "rocm" in self.spec.variants["implementation"].value:
                args.append("-DTHRUST_IMPL=" + self.spec.variants["implementation"].value.upper())
                args.append("-SDK_DIR=" + self.spec["rocthrust"].prefix)
                args.append("-DBACKEND=" + self.spec.variants["backend"].value.upper())

        # ===================================
        #             kokkos
        # ===================================
        # kokkos implementation is versatile and it could use cuda or omp architectures as backend
        # The usage should be spack install babelstream +kokkos +cuda [or +omp]
        if self.spec.satisfies("+kokkos"):
            args.append("-DCMAKE_CXX_COMPILER=" + self.compiler.cxx)
            args.append("-DKOKKOS_IN_TREE=" + self.spec.variants["dir"].value)
            # args.append("-DKOKKOS_IN_PACKAGE=" + self.spec["kokkos"].prefix)
            if "backend" in self.spec.variants:
                if "cuda" in self.spec.variants["backend"].value:
                    args.append("-DKokkos_ENABLE_CUDA=ON")
                    cuda_arch_list = self.spec.variants["cuda_arch"].value
                    int_cuda_arch = int(cuda_arch_list[0])
                    # arhitecture kepler optimisations
                    if int_cuda_arch in (30, 32, 35, 37):
                        args.append("-D" + "Kokkos_ARCH_KEPLER" + str(int_cuda_arch) + "=ON")
                    # arhitecture maxwell optimisations
                    if int_cuda_arch in (50, 52, 53):
                        args.append("-D" + "Kokkos_ARCH_MAXWELL" + str(int_cuda_arch) + "=ON")
                    # arhitecture pascal optimisations
                    if int_cuda_arch in (60, 61):
                        args.append("-D" + "Kokkos_ARCH_PASCAL" + str(int_cuda_arch) + "=ON")
                    # architecture volta optimisations
                    if int_cuda_arch in (70, 72):
                        args.append("-D" + "Kokkos_ARCH_VOLTA" + str(int_cuda_arch) + "=ON")
                    if int_cuda_arch == 75:
                        args.append("-DKokkos_ARCH_TURING75=ON")
                if "omp" in self.spec.variants["backend"].value:
                    args.append("-DKokkos_ENABLE_OPENMP=ON")

        # not in ["kokkos", "raja", "acc", "hip"] then compiler forced true
        if set(model_list).intersection(["kokkos", "raja", "acc", "hip"]) is True:
            args.append("-DCMAKE_CXX_COMPILER_FORCED=True")

        return args<|MERGE_RESOLUTION|>--- conflicted
+++ resolved
@@ -296,14 +296,9 @@
                 "-DCXX_EXTRA_FLAGS= --offload-arch="
                 + ",".join(self.spec.variants["amdgpu_target"].value)
                 + " "
-<<<<<<< HEAD
-                + self.spec.variants["flags"].value if self.spec.variants["flags"].value != "none" else ""
-                + " -O3"
-=======
                 + extra_flags
                 if extra_flags != "none"
                 else "" + " -O3"
->>>>>>> ae9f4313
             )
 
         # ===================================

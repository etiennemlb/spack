# Copyright 2013-2018 Lawrence Livermore National Security, LLC and other
# Spack Project Developers. See the top-level COPYRIGHT file for details.
#
# SPDX-License-Identifier: (Apache-2.0 OR MIT)

"""
This test checks that the Spack cc compiler wrapper is parsing
arguments correctly.
"""
import os
import pytest

from spack.paths import build_env_path
from spack.util.environment import system_dirs, set_env
from spack.util.executable import Executable

#
# Complicated compiler test command
#
test_args = [
    '-I/test/include', '-L/test/lib', '-L/other/lib', '-I/other/include',
    'arg1',
    '-Wl,--start-group',
    'arg2',
    '-Wl,-rpath,/first/rpath', 'arg3', '-Wl,-rpath', '-Wl,/second/rpath',
    '-llib1', '-llib2',
    'arg4',
    '-Wl,--end-group',
    '-Xlinker', '-rpath', '-Xlinker', '/third/rpath',
    '-Xlinker', '-rpath', '-Xlinker', '/fourth/rpath',
    '-llib3', '-llib4',
    'arg5', 'arg6']

#
# Pieces of the test command above, as they should be parsed out.
#
# `_wl_rpaths` are for the compiler (with -Wl,), and `_rpaths` are raw
# -rpath arguments for the linker.
#
test_include_paths = [
    '-I/test/include', '-I/other/include']

test_library_paths = [
    '-L/test/lib', '-L/other/lib']

<<<<<<< HEAD
class CompilerWrapperTest(unittest.TestCase):

    def setUp(self):
        self.cc = Executable(join_path(spack.build_env_path, "cc"))
        self.ld = Executable(join_path(spack.build_env_path, "ld"))
        self.cpp = Executable(join_path(spack.build_env_path, "cpp"))
        self.cxx = Executable(join_path(spack.build_env_path, "c++"))
        self.fc = Executable(join_path(spack.build_env_path, "fc"))

        self.realcc = "/bin/mycc"
        self.prefix = "/spack-test-prefix"

        os.environ['SPACK_CC'] = self.realcc
        os.environ['SPACK_CXX'] = self.realcc
        os.environ['SPACK_FC'] = self.realcc

        os.environ['SPACK_PREFIX'] = self.prefix
        os.environ['SPACK_ENV_PATH'] = "test"
        os.environ['SPACK_DEBUG_LOG_DIR'] = "."
        os.environ['SPACK_DEBUG_LOG_ID'] = "foo-hashabc"
        os.environ['SPACK_COMPILER_SPEC'] = "gcc@4.4.7"
        os.environ['SPACK_SHORT_SPEC'] = (
            "foo@1.2 arch=linux-rhel6-x86_64 /hashabc")

        os.environ['SPACK_CC_RPATH_ARG']  = "-Wl,-rpath,"
        os.environ['SPACK_CXX_RPATH_ARG'] = "-Wl,-rpath,"
        os.environ['SPACK_F77_RPATH_ARG'] = "-Wl,-rpath,"
        os.environ['SPACK_FC_RPATH_ARG']  = "-Wl,-rpath,"

        # Make some fake dependencies
        self.tmp_deps = tempfile.mkdtemp()
        self.dep1 = join_path(self.tmp_deps, 'dep1')
        self.dep2 = join_path(self.tmp_deps, 'dep2')
        self.dep3 = join_path(self.tmp_deps, 'dep3')
        self.dep4 = join_path(self.tmp_deps, 'dep4')

        mkdirp(join_path(self.dep1, 'include'))
        mkdirp(join_path(self.dep1, 'lib'))

        mkdirp(join_path(self.dep2, 'lib64'))

        mkdirp(join_path(self.dep3, 'include'))
        mkdirp(join_path(self.dep3, 'lib64'))

        mkdirp(join_path(self.dep4, 'include'))

        if 'SPACK_DEPENDENCIES' in os.environ:
            del os.environ['SPACK_DEPENDENCIES']

    def tearDown(self):
        shutil.rmtree(self.tmp_deps, True)

    def check_cc(self, command, args, expected):
        os.environ['SPACK_TEST_COMMAND'] = command
        self.assertEqual(self.cc(*args, output=str).strip(), expected)

    def check_cxx(self, command, args, expected):
        os.environ['SPACK_TEST_COMMAND'] = command
        self.assertEqual(self.cxx(*args, output=str).strip(), expected)

    def check_fc(self, command, args, expected):
        os.environ['SPACK_TEST_COMMAND'] = command
        self.assertEqual(self.fc(*args, output=str).strip(), expected)

    def check_ld(self, command, args, expected):
        os.environ['SPACK_TEST_COMMAND'] = command
        self.assertEqual(self.ld(*args, output=str).strip(), expected)

    def check_cpp(self, command, args, expected):
        os.environ['SPACK_TEST_COMMAND'] = command
        self.assertEqual(self.cpp(*args, output=str).strip(), expected)

    def test_vcheck_mode(self):
        self.check_cc('dump-mode', ['-I/include', '--version'], "vcheck")
        self.check_cc('dump-mode', ['-I/include', '-V'], "vcheck")
        self.check_cc('dump-mode', ['-I/include', '-v'], "vcheck")
        self.check_cc('dump-mode', ['-I/include', '-dumpversion'], "vcheck")
        self.check_cc('dump-mode', ['-I/include', '--version', '-c'], "vcheck")
        self.check_cc('dump-mode', ['-I/include',
                                    '-V', '-o', 'output'], "vcheck")

    def test_cpp_mode(self):
        self.check_cc('dump-mode', ['-E'], "cpp")
        self.check_cpp('dump-mode', [], "cpp")

    def test_as_mode(self):
        self.check_cc('dump-mode', ['-S'], "as")

    def test_ccld_mode(self):
        self.check_cc('dump-mode', [], "ccld")
        self.check_cc('dump-mode', ['foo.c', '-o', 'foo'], "ccld")
        self.check_cc('dump-mode', ['foo.c', '-o',
                                    'foo', '-Wl,-rpath,foo'], "ccld")
        self.check_cc(
            'dump-mode',
            ['foo.o', 'bar.o', 'baz.o', '-o', 'foo', '-Wl,-rpath,foo'],
            "ccld")

    def test_ld_mode(self):
        self.check_ld('dump-mode', [], "ld")
        self.check_ld(
            'dump-mode',
            ['foo.o', 'bar.o', 'baz.o', '-o', 'foo', '-Wl,-rpath,foo'],
            "ld")

    def test_flags(self):
        os.environ['SPACK_LDFLAGS'] = '-L foo'
        os.environ['SPACK_LDLIBS'] = '-lfoo'
        os.environ['SPACK_CPPFLAGS'] = '-g -O1'
        os.environ['SPACK_CFLAGS'] = '-Wall'
        os.environ['SPACK_CXXFLAGS'] = '-Werror'
        os.environ['SPACK_FFLAGS'] = '-w'

        # Test ldflags added properly in ld mode
        self.check_ld('dump-args', test_command,
                      "ld " +
                      '-rpath ' + self.prefix + '/lib ' +
                      '-rpath ' + self.prefix + '/lib64 ' +
                      '-L foo ' +
                      ' '.join(test_command) + ' ' +
                      '-lfoo')

        # Test cppflags added properly in cpp mode
        self.check_cpp('dump-args', test_command,
                       "cpp " +
                       '-g -O1 ' +
                       ' '.join(test_command))

        # Test ldflags, cppflags, and language specific flags are added in
        # proper order
        self.check_cc('dump-args', test_command,
                      self.realcc + ' ' +
                      '-Wl,-rpath,' + self.prefix + '/lib ' +
                      '-Wl,-rpath,' + self.prefix + '/lib64 ' +
                      '-g -O1 ' +
                      '-Wall ' +
                      '-L foo ' +
                      ' '.join(test_command) + ' ' +
                      '-lfoo')

        self.check_cxx('dump-args', test_command,
                       self.realcc + ' ' +
                       '-Wl,-rpath,' + self.prefix + '/lib ' +
                       '-Wl,-rpath,' + self.prefix + '/lib64 ' +
                       '-g -O1 ' +
                       '-Werror ' +
                       '-L foo ' +
                       ' '.join(test_command) + ' ' +
                       '-lfoo')

        self.check_fc('dump-args', test_command,
                      self.realcc + ' ' +
                      '-Wl,-rpath,' + self.prefix + '/lib ' +
                      '-Wl,-rpath,' + self.prefix + '/lib64 ' +
                      '-w ' +
                      '-g -O1 ' +
                      '-L foo ' +
                      ' '.join(test_command) + ' ' +
                      '-lfoo')

        del os.environ['SPACK_CFLAGS']
        del os.environ['SPACK_CXXFLAGS']
        del os.environ['SPACK_FFLAGS']
        del os.environ['SPACK_CPPFLAGS']
        del os.environ['SPACK_LDFLAGS']
        del os.environ['SPACK_LDLIBS']

    def test_dep_rpath(self):
        """Ensure RPATHs for root package are added."""
        self.check_cc('dump-args', test_command,
                      self.realcc + ' ' +
                      '-Wl,-rpath,' + self.prefix + '/lib ' +
                      '-Wl,-rpath,' + self.prefix + '/lib64 ' +
                      ' '.join(test_command))

    def test_dep_include(self):
        """Ensure a single dependency include directory is added."""
        os.environ['SPACK_DEPENDENCIES'] = self.dep4
        os.environ['SPACK_RPATH_DEPS'] = os.environ['SPACK_DEPENDENCIES']
        os.environ['SPACK_LINK_DEPS'] = os.environ['SPACK_DEPENDENCIES']
        self.check_cc('dump-args', test_command,
                      self.realcc + ' ' +
                      '-Wl,-rpath,' + self.prefix + '/lib ' +
                      '-Wl,-rpath,' + self.prefix + '/lib64 ' +
                      '-I' + self.dep4 + '/include ' +
                      ' '.join(test_command))

    def test_dep_lib(self):
        """Ensure a single dependency RPATH is added."""
        os.environ['SPACK_DEPENDENCIES'] = self.dep2
        os.environ['SPACK_RPATH_DEPS'] = os.environ['SPACK_DEPENDENCIES']
        os.environ['SPACK_LINK_DEPS'] = os.environ['SPACK_DEPENDENCIES']
        self.check_cc('dump-args', test_command,
                      self.realcc + ' ' +
                      '-Wl,-rpath,' + self.prefix + '/lib ' +
                      '-Wl,-rpath,' + self.prefix + '/lib64 ' +
                      '-L' + self.dep2 + '/lib64 ' +
                      '-Wl,-rpath,' + self.dep2 + '/lib64 ' +
                      ' '.join(test_command))

    def test_dep_lib_no_rpath(self):
        """Ensure a single dependency link flag is added with no dep RPATH."""
        os.environ['SPACK_DEPENDENCIES'] = self.dep2
        os.environ['SPACK_LINK_DEPS'] = os.environ['SPACK_DEPENDENCIES']
        self.check_cc('dump-args', test_command,
                      self.realcc + ' ' +
                      '-Wl,-rpath,' + self.prefix + '/lib ' +
                      '-Wl,-rpath,' + self.prefix + '/lib64 ' +
                      '-L' + self.dep2 + '/lib64 ' +
                      ' '.join(test_command))

    def test_dep_lib_no_lib(self):
        """Ensure a single dependency RPATH is added with no -L."""
        os.environ['SPACK_DEPENDENCIES'] = self.dep2
        os.environ['SPACK_RPATH_DEPS'] = os.environ['SPACK_DEPENDENCIES']
        self.check_cc('dump-args', test_command,
                      self.realcc + ' ' +
                      '-Wl,-rpath,' + self.prefix + '/lib ' +
                      '-Wl,-rpath,' + self.prefix + '/lib64 ' +
                      '-Wl,-rpath,' + self.dep2 + '/lib64 ' +
                      ' '.join(test_command))

    def test_all_deps(self):
        """Ensure includes and RPATHs for all deps are added. """
        os.environ['SPACK_DEPENDENCIES'] = ':'.join([
            self.dep1, self.dep2, self.dep3, self.dep4])
        os.environ['SPACK_RPATH_DEPS'] = os.environ['SPACK_DEPENDENCIES']
        os.environ['SPACK_LINK_DEPS'] = os.environ['SPACK_DEPENDENCIES']

        # This is probably more constrained than it needs to be; it
        # checks order within prepended args and doesn't strictly have
        # to.  We could loosen that if it becomes necessary
        self.check_cc('dump-args', test_command,
                      self.realcc + ' ' +
                      '-Wl,-rpath,' + self.prefix + '/lib ' +
                      '-Wl,-rpath,' + self.prefix + '/lib64 ' +

                      '-I' + self.dep4 + '/include ' +

                      '-L' + self.dep3 + '/lib64 ' +
                      '-Wl,-rpath,' + self.dep3 + '/lib64 ' +
                      '-I' + self.dep3 + '/include ' +

                      '-L' + self.dep2 + '/lib64 ' +
                      '-Wl,-rpath,' + self.dep2 + '/lib64 ' +

                      '-L' + self.dep1 + '/lib ' +
                      '-Wl,-rpath,' + self.dep1 + '/lib ' +
                      '-I' + self.dep1 + '/include ' +

                      ' '.join(test_command))

    def test_ld_deps(self):
        """Ensure no (extra) -I args or -Wl, are passed in ld mode."""
        os.environ['SPACK_DEPENDENCIES'] = ':'.join([
            self.dep1, self.dep2, self.dep3, self.dep4])
        os.environ['SPACK_RPATH_DEPS'] = os.environ['SPACK_DEPENDENCIES']
        os.environ['SPACK_LINK_DEPS'] = os.environ['SPACK_DEPENDENCIES']

        self.check_ld('dump-args', test_command,
                      'ld ' +
                      '-rpath ' + self.prefix + '/lib ' +
                      '-rpath ' + self.prefix + '/lib64 ' +

                      '-L' + self.dep3 + '/lib64 ' +
                      '-rpath ' + self.dep3 + '/lib64 ' +

                      '-L' + self.dep2 + '/lib64 ' +
                      '-rpath ' + self.dep2 + '/lib64 ' +

                      '-L' + self.dep1 + '/lib ' +
                      '-rpath ' + self.dep1 + '/lib ' +

                      ' '.join(test_command))

    def test_ld_deps_no_rpath(self):
        """Ensure SPACK_RPATH_DEPS controls RPATHs for ld."""
        os.environ['SPACK_DEPENDENCIES'] = ':'.join([
            self.dep1, self.dep2, self.dep3, self.dep4])
        os.environ['SPACK_LINK_DEPS'] = os.environ['SPACK_DEPENDENCIES']

        self.check_ld('dump-args', test_command,
                      'ld ' +
                      '-rpath ' + self.prefix + '/lib ' +
                      '-rpath ' + self.prefix + '/lib64 ' +

                      '-L' + self.dep3 + '/lib64 ' +
                      '-L' + self.dep2 + '/lib64 ' +
                      '-L' + self.dep1 + '/lib ' +

                      ' '.join(test_command))

    def test_ld_deps_no_link(self):
        """Ensure SPACK_LINK_DEPS controls -L for ld."""
        os.environ['SPACK_DEPENDENCIES'] = ':'.join([
            self.dep1, self.dep2, self.dep3, self.dep4])
        os.environ['SPACK_RPATH_DEPS'] = os.environ['SPACK_DEPENDENCIES']

        self.check_ld('dump-args', test_command,
                      'ld ' +
                      '-rpath ' + self.prefix + '/lib ' +
                      '-rpath ' + self.prefix + '/lib64 ' +

                      '-rpath ' + self.dep3 + '/lib64 ' +
                      '-rpath ' + self.dep2 + '/lib64 ' +
                      '-rpath ' + self.dep1 + '/lib ' +

                      ' '.join(test_command))

    def test_ld_deps_reentrant(self):
        """Make sure ld -r is handled correctly on OS's where it doesn't
           support rpaths."""
        os.environ['SPACK_DEPENDENCIES'] = ':'.join([self.dep1])
        os.environ['SPACK_RPATH_DEPS'] = os.environ['SPACK_DEPENDENCIES']
        os.environ['SPACK_LINK_DEPS'] = os.environ['SPACK_DEPENDENCIES']
=======
test_wl_rpaths = [
    '-Wl,-rpath,/first/rpath', '-Wl,-rpath,/second/rpath',
    '-Wl,-rpath,/third/rpath', '-Wl,-rpath,/fourth/rpath']
>>>>>>> 8554e933

test_rpaths = [
    '-rpath', '/first/rpath', '-rpath', '/second/rpath',
    '-rpath', '/third/rpath', '-rpath', '/fourth/rpath']

test_args_without_paths = [
    'arg1',
    '-Wl,--start-group',
    'arg2', 'arg3', '-llib1', '-llib2', 'arg4',
    '-Wl,--end-group',
    '-llib3', '-llib4', 'arg5', 'arg6']

#: The prefix of the package being mock installed
pkg_prefix = '/spack-test-prefix'

#
# Expected RPATHs for the package itself.  The package is expected to
# have only one of /lib or /lib64, but we add both b/c we can't know
# before installing.
#
pkg_wl_rpaths = [
    '-Wl,-rpath,' + pkg_prefix + '/lib',
    '-Wl,-rpath,' + pkg_prefix + '/lib64']

pkg_rpaths = [
    '-rpath', '/spack-test-prefix/lib',
    '-rpath', '/spack-test-prefix/lib64']

# Compilers to use during tests
cc = Executable(os.path.join(build_env_path, "cc"))
ld = Executable(os.path.join(build_env_path, "ld"))
cpp = Executable(os.path.join(build_env_path, "cpp"))
cxx = Executable(os.path.join(build_env_path, "c++"))
fc = Executable(os.path.join(build_env_path, "fc"))

#: the "real" compiler the wrapper is expected to invoke
real_cc = '/bin/mycc'

# mock flags to use in the wrapper environment
spack_cppflags = ['-g', '-O1', '-DVAR=VALUE']
spack_cflags   = ['-Wall']
spack_cxxflags = ['-Werror']
spack_fflags   = ['-w']
spack_ldflags  = ['-L', 'foo']
spack_ldlibs   = ['-lfoo']


@pytest.fixture(scope='session')
def wrapper_environment():
    with set_env(
            SPACK_CC=real_cc,
            SPACK_CXX=real_cc,
            SPACK_FC=real_cc,
            SPACK_PREFIX=pkg_prefix,
            SPACK_ENV_PATH='test',
            SPACK_DEBUG_LOG_DIR='.',
            SPACK_DEBUG_LOG_ID='foo-hashabc',
            SPACK_COMPILER_SPEC='gcc@4.4.7',
            SPACK_SHORT_SPEC='foo@1.2 arch=linux-rhel6-x86_64 /hashabc',
            SPACK_SYSTEM_DIRS=':'.join(system_dirs),
            SPACK_CC_RPATH_ARG='-Wl,-rpath,',
            SPACK_CXX_RPATH_ARG='-Wl,-rpath,',
            SPACK_F77_RPATH_ARG='-Wl,-rpath,',
            SPACK_FC_RPATH_ARG='-Wl,-rpath,',
            SPACK_DEPENDENCIES=None):
        yield


@pytest.fixture()
def wrapper_flags():
    with set_env(
            SPACK_CPPFLAGS=' '.join(spack_cppflags),
            SPACK_CFLAGS=' '.join(spack_cflags),
            SPACK_CXXFLAGS=' '.join(spack_cxxflags),
            SPACK_FFLAGS=' '.join(spack_fflags),
            SPACK_LDFLAGS=' '.join(spack_ldflags),
            SPACK_LDLIBS=' '.join(spack_ldlibs)):
        yield


@pytest.fixture(scope='session')
def dep1(tmpdir_factory):
    path = tmpdir_factory.mktemp('cc-dep1')
    path.mkdir('include')
    path.mkdir('lib')
    yield str(path)


@pytest.fixture(scope='session')
def dep2(tmpdir_factory):
    path = tmpdir_factory.mktemp('cc-dep2')
    path.mkdir('lib64')
    yield str(path)


@pytest.fixture(scope='session')
def dep3(tmpdir_factory):
    path = tmpdir_factory.mktemp('cc-dep3')
    path.mkdir('include')
    path.mkdir('lib64')
    yield str(path)


@pytest.fixture(scope='session')
def dep4(tmpdir_factory):
    path = tmpdir_factory.mktemp('cc-dep4')
    path.mkdir('include')
    yield str(path)


pytestmark = pytest.mark.usefixtures('wrapper_environment')


def check_args(cc, args, expected):
    """Check output arguments that cc produces when called with args.

    This assumes that cc will print debug command output with one element
    per line, so that we see whether arguments that should (or shouldn't)
    contain spaces are parsed correctly.
    """
    with set_env(SPACK_TEST_COMMAND='dump-args'):
        assert expected == cc(*args, output=str).strip().split('\n')


def dump_mode(cc, args):
    """Make cc dump the mode it detects, and return it."""
    with set_env(SPACK_TEST_COMMAND='dump-mode'):
        return cc(*args, output=str).strip()


def test_vcheck_mode():
    assert dump_mode(cc, ['-I/include', '--version']) == 'vcheck'
    assert dump_mode(cc, ['-I/include', '-V']) == 'vcheck'
    assert dump_mode(cc, ['-I/include', '-v']) == 'vcheck'
    assert dump_mode(cc, ['-I/include', '-dumpversion']) == 'vcheck'
    assert dump_mode(cc, ['-I/include', '--version', '-c']) == 'vcheck'
    assert dump_mode(cc, ['-I/include', '-V', '-o', 'output']) == 'vcheck'


def test_cpp_mode():
    assert dump_mode(cc, ['-E']) == 'cpp'
    assert dump_mode(cxx, ['-E']) == 'cpp'
    assert dump_mode(cpp, []) == 'cpp'


def test_as_mode():
    assert dump_mode(cc, ['-S']) == 'as'


def test_ccld_mode():
    assert dump_mode(cc, []) == 'ccld'
    assert dump_mode(cc, ['foo.c', '-o', 'foo']) == 'ccld'
    assert dump_mode(cc, ['foo.c', '-o', 'foo', '-Wl,-rpath,foo']) == 'ccld'
    assert dump_mode(cc, [
        'foo.o', 'bar.o', 'baz.o', '-o', 'foo', '-Wl,-rpath,foo']) == 'ccld'


def test_ld_mode():
    assert dump_mode(ld, []) == 'ld'
    assert dump_mode(ld, [
        'foo.o', 'bar.o', 'baz.o', '-o', 'foo', '-Wl,-rpath,foo']) == 'ld'


def test_ld_flags(wrapper_flags):
    check_args(
        ld, test_args,
        ['ld'] +
        spack_ldflags +
        test_include_paths +
        test_library_paths +
        test_rpaths +
        pkg_rpaths +
        test_args_without_paths +
        spack_ldlibs)


def test_cpp_flags(wrapper_flags):
    check_args(
        cpp, test_args,
        ['cpp'] +
        spack_cppflags +
        test_include_paths +
        test_library_paths +
        test_args_without_paths)


def test_cc_flags(wrapper_flags):
    check_args(
        cc, test_args,
        [real_cc] +
        spack_cppflags +
        spack_cflags +
        spack_ldflags +
        test_include_paths +
        test_library_paths +
        test_wl_rpaths +
        pkg_wl_rpaths +
        test_args_without_paths +
        spack_ldlibs)


def test_cxx_flags(wrapper_flags):
    check_args(
        cxx, test_args,
        [real_cc] +
        spack_cppflags +
        spack_cxxflags +
        spack_ldflags +
        test_include_paths +
        test_library_paths +
        test_wl_rpaths +
        pkg_wl_rpaths +
        test_args_without_paths +
        spack_ldlibs)


def test_fc_flags(wrapper_flags):
    check_args(
        fc, test_args,
        [real_cc] +
        spack_fflags +
        spack_cppflags +
        spack_ldflags +
        test_include_paths +
        test_library_paths +
        test_wl_rpaths +
        pkg_wl_rpaths +
        test_args_without_paths +
        spack_ldlibs)


def test_dep_rpath():
    """Ensure RPATHs for root package are added."""
    check_args(
        cc, test_args,
        [real_cc] +
        test_include_paths +
        test_library_paths +
        test_wl_rpaths +
        pkg_wl_rpaths +
        test_args_without_paths)


def test_dep_include(dep4):
    """Ensure a single dependency include directory is added."""
    with set_env(SPACK_DEPENDENCIES=dep4,
                 SPACK_RPATH_DEPS=dep4,
                 SPACK_LINK_DEPS=dep4):
        check_args(
            cc, test_args,
            [real_cc] +
            test_include_paths +
            ['-I' + dep4 + '/include'] +
            test_library_paths +
            test_wl_rpaths +
            pkg_wl_rpaths +
            test_args_without_paths)


def test_dep_lib(dep2):
    """Ensure a single dependency RPATH is added."""
    with set_env(SPACK_DEPENDENCIES=dep2,
                 SPACK_RPATH_DEPS=dep2,
                 SPACK_LINK_DEPS=dep2):
        check_args(
            cc, test_args,
            [real_cc] +
            test_include_paths +
            test_library_paths +
            ['-L' + dep2 + '/lib64'] +
            test_wl_rpaths +
            pkg_wl_rpaths +
            ['-Wl,-rpath,' + dep2 + '/lib64'] +
            test_args_without_paths)


def test_dep_lib_no_rpath(dep2):
    """Ensure a single dependency link flag is added with no dep RPATH."""
    with set_env(SPACK_DEPENDENCIES=dep2,
                 SPACK_LINK_DEPS=dep2):
        check_args(
            cc, test_args,
            [real_cc] +
            test_include_paths +
            test_library_paths +
            ['-L' + dep2 + '/lib64'] +
            test_wl_rpaths +
            pkg_wl_rpaths +
            test_args_without_paths)


def test_dep_lib_no_lib(dep2):
    """Ensure a single dependency RPATH is added with no -L."""
    with set_env(SPACK_DEPENDENCIES=dep2,
                 SPACK_RPATH_DEPS=dep2):
        check_args(
            cc, test_args,
            [real_cc] +
            test_include_paths +
            test_library_paths +
            test_wl_rpaths +
            pkg_wl_rpaths +
            ['-Wl,-rpath,' + dep2 + '/lib64'] +
            test_args_without_paths)


def test_ccld_deps(dep1, dep2, dep3, dep4):
    """Ensure all flags are added in ccld mode."""
    deps = ':'.join((dep1, dep2, dep3, dep4))
    with set_env(SPACK_DEPENDENCIES=deps,
                 SPACK_RPATH_DEPS=deps,
                 SPACK_LINK_DEPS=deps):
        check_args(
            cc, test_args,
            [real_cc] +
            test_include_paths +
            ['-I' + dep1 + '/include',
             '-I' + dep3 + '/include',
             '-I' + dep4 + '/include'] +
            test_library_paths +
            ['-L' + dep1 + '/lib',
             '-L' + dep2 + '/lib64',
             '-L' + dep3 + '/lib64'] +
            test_wl_rpaths +
            pkg_wl_rpaths +
            ['-Wl,-rpath,' + dep1 + '/lib',
             '-Wl,-rpath,' + dep2 + '/lib64',
             '-Wl,-rpath,' + dep3 + '/lib64'] +
            test_args_without_paths)


def test_cc_deps(dep1, dep2, dep3, dep4):
    """Ensure -L and RPATHs are not added in cc mode."""
    deps = ':'.join((dep1, dep2, dep3, dep4))
    with set_env(SPACK_DEPENDENCIES=deps,
                 SPACK_RPATH_DEPS=deps,
                 SPACK_LINK_DEPS=deps):
        check_args(
            cc, ['-c'] + test_args,
            [real_cc] +
            test_include_paths +
            ['-I' + dep1 + '/include',
             '-I' + dep3 + '/include',
             '-I' + dep4 + '/include'] +
            test_library_paths +
            ['-c'] +
            test_args_without_paths)


def test_ccld_with_system_dirs(dep1, dep2, dep3, dep4):
    """Ensure all flags are added in ccld mode."""
    deps = ':'.join((dep1, dep2, dep3, dep4))
    with set_env(SPACK_DEPENDENCIES=deps,
                 SPACK_RPATH_DEPS=deps,
                 SPACK_LINK_DEPS=deps):

        sys_path_args = ['-I/usr/include',
                         '-L/usr/local/lib',
                         '-Wl,-rpath,/usr/lib64',
                         '-I/usr/local/include',
                         '-L/lib64/']
        check_args(
            cc, sys_path_args + test_args,
            [real_cc] +
            test_include_paths +
            ['-I' + dep1 + '/include',
             '-I' + dep3 + '/include',
             '-I' + dep4 + '/include'] +
            ['-I/usr/include',
             '-I/usr/local/include'] +
            test_library_paths +
            ['-L' + dep1 + '/lib',
             '-L' + dep2 + '/lib64',
             '-L' + dep3 + '/lib64'] +
            ['-L/usr/local/lib',
             '-L/lib64/'] +
            test_wl_rpaths +
            pkg_wl_rpaths +
            ['-Wl,-rpath,' + dep1 + '/lib',
             '-Wl,-rpath,' + dep2 + '/lib64',
             '-Wl,-rpath,' + dep3 + '/lib64'] +
            ['-Wl,-rpath,/usr/lib64'] +
            test_args_without_paths)


def test_ld_deps(dep1, dep2, dep3, dep4):
    """Ensure no (extra) -I args or -Wl, are passed in ld mode."""
    deps = ':'.join((dep1, dep2, dep3, dep4))
    with set_env(SPACK_DEPENDENCIES=deps,
                 SPACK_RPATH_DEPS=deps,
                 SPACK_LINK_DEPS=deps):
        check_args(
            ld, test_args,
            ['ld'] +
            test_include_paths +
            test_library_paths +
            ['-L' + dep1 + '/lib',
             '-L' + dep2 + '/lib64',
             '-L' + dep3 + '/lib64'] +
            test_rpaths +
            pkg_rpaths +
            ['-rpath', dep1 + '/lib',
             '-rpath', dep2 + '/lib64',
             '-rpath', dep3 + '/lib64'] +
            test_args_without_paths)


def test_ld_deps_no_rpath(dep1, dep2, dep3, dep4):
    """Ensure SPACK_LINK_DEPS controls -L for ld."""
    deps = ':'.join((dep1, dep2, dep3, dep4))
    with set_env(SPACK_DEPENDENCIES=deps,
                 SPACK_LINK_DEPS=deps):
        check_args(
            ld, test_args,
            ['ld'] +
            test_include_paths +
            test_library_paths +
            ['-L' + dep1 + '/lib',
             '-L' + dep2 + '/lib64',
             '-L' + dep3 + '/lib64'] +
            test_rpaths +
            pkg_rpaths +
            test_args_without_paths)


def test_ld_deps_no_link(dep1, dep2, dep3, dep4):
    """Ensure SPACK_RPATH_DEPS controls -rpath for ld."""
    deps = ':'.join((dep1, dep2, dep3, dep4))
    with set_env(SPACK_DEPENDENCIES=deps,
                 SPACK_RPATH_DEPS=deps):
        check_args(
            ld, test_args,
            ['ld'] +
            test_include_paths +
            test_library_paths +
            test_rpaths +
            pkg_rpaths +
            ['-rpath', dep1 + '/lib',
             '-rpath', dep2 + '/lib64',
             '-rpath', dep3 + '/lib64'] +
            test_args_without_paths)


def test_ld_deps_partial(dep1):
    """Make sure ld -r (partial link) is handled correctly on OS's where it
       doesn't accept rpaths.
    """
    with set_env(SPACK_DEPENDENCIES=dep1,
                 SPACK_RPATH_DEPS=dep1,
                 SPACK_LINK_DEPS=dep1):
        # TODO: do we need to add RPATHs on other platforms like Linux?
        # TODO: Can't we treat them the same?
        os.environ['SPACK_SHORT_SPEC'] = "foo@1.2=linux-x86_64"
        check_args(
            ld, ['-r'] + test_args,
            ['ld'] +
            test_include_paths +
            test_library_paths +
            ['-L' + dep1 + '/lib'] +
            test_rpaths +
            pkg_rpaths +
            ['-rpath', dep1 + '/lib'] +
            ['-r'] +
            test_args_without_paths)

        # rpaths from the underlying command will still appear
        # Spack will not add its own rpaths.
        os.environ['SPACK_SHORT_SPEC'] = "foo@1.2=darwin-x86_64"
        check_args(
            ld, ['-r'] + test_args,
            ['ld'] +
            test_include_paths +
            test_library_paths +
            ['-L' + dep1 + '/lib'] +
            test_rpaths +
            ['-r'] +
            test_args_without_paths)


def test_ccache_prepend_for_cc():
    with set_env(SPACK_CCACHE_BINARY='ccache'):
        check_args(
            cc, test_args,
            ['ccache'] +  # ccache prepended in cc mode
            [real_cc] +
            test_include_paths +
            test_library_paths +
            test_wl_rpaths +
            pkg_wl_rpaths +
            test_args_without_paths)


def test_no_ccache_prepend_for_fc():
    check_args(
        fc, test_args,
        # no ccache for Fortran
        [real_cc] +
        test_include_paths +
        test_library_paths +
        test_wl_rpaths +
        pkg_wl_rpaths +
        test_args_without_paths)<|MERGE_RESOLUTION|>--- conflicted
+++ resolved
@@ -43,327 +43,9 @@
 test_library_paths = [
     '-L/test/lib', '-L/other/lib']
 
-<<<<<<< HEAD
-class CompilerWrapperTest(unittest.TestCase):
-
-    def setUp(self):
-        self.cc = Executable(join_path(spack.build_env_path, "cc"))
-        self.ld = Executable(join_path(spack.build_env_path, "ld"))
-        self.cpp = Executable(join_path(spack.build_env_path, "cpp"))
-        self.cxx = Executable(join_path(spack.build_env_path, "c++"))
-        self.fc = Executable(join_path(spack.build_env_path, "fc"))
-
-        self.realcc = "/bin/mycc"
-        self.prefix = "/spack-test-prefix"
-
-        os.environ['SPACK_CC'] = self.realcc
-        os.environ['SPACK_CXX'] = self.realcc
-        os.environ['SPACK_FC'] = self.realcc
-
-        os.environ['SPACK_PREFIX'] = self.prefix
-        os.environ['SPACK_ENV_PATH'] = "test"
-        os.environ['SPACK_DEBUG_LOG_DIR'] = "."
-        os.environ['SPACK_DEBUG_LOG_ID'] = "foo-hashabc"
-        os.environ['SPACK_COMPILER_SPEC'] = "gcc@4.4.7"
-        os.environ['SPACK_SHORT_SPEC'] = (
-            "foo@1.2 arch=linux-rhel6-x86_64 /hashabc")
-
-        os.environ['SPACK_CC_RPATH_ARG']  = "-Wl,-rpath,"
-        os.environ['SPACK_CXX_RPATH_ARG'] = "-Wl,-rpath,"
-        os.environ['SPACK_F77_RPATH_ARG'] = "-Wl,-rpath,"
-        os.environ['SPACK_FC_RPATH_ARG']  = "-Wl,-rpath,"
-
-        # Make some fake dependencies
-        self.tmp_deps = tempfile.mkdtemp()
-        self.dep1 = join_path(self.tmp_deps, 'dep1')
-        self.dep2 = join_path(self.tmp_deps, 'dep2')
-        self.dep3 = join_path(self.tmp_deps, 'dep3')
-        self.dep4 = join_path(self.tmp_deps, 'dep4')
-
-        mkdirp(join_path(self.dep1, 'include'))
-        mkdirp(join_path(self.dep1, 'lib'))
-
-        mkdirp(join_path(self.dep2, 'lib64'))
-
-        mkdirp(join_path(self.dep3, 'include'))
-        mkdirp(join_path(self.dep3, 'lib64'))
-
-        mkdirp(join_path(self.dep4, 'include'))
-
-        if 'SPACK_DEPENDENCIES' in os.environ:
-            del os.environ['SPACK_DEPENDENCIES']
-
-    def tearDown(self):
-        shutil.rmtree(self.tmp_deps, True)
-
-    def check_cc(self, command, args, expected):
-        os.environ['SPACK_TEST_COMMAND'] = command
-        self.assertEqual(self.cc(*args, output=str).strip(), expected)
-
-    def check_cxx(self, command, args, expected):
-        os.environ['SPACK_TEST_COMMAND'] = command
-        self.assertEqual(self.cxx(*args, output=str).strip(), expected)
-
-    def check_fc(self, command, args, expected):
-        os.environ['SPACK_TEST_COMMAND'] = command
-        self.assertEqual(self.fc(*args, output=str).strip(), expected)
-
-    def check_ld(self, command, args, expected):
-        os.environ['SPACK_TEST_COMMAND'] = command
-        self.assertEqual(self.ld(*args, output=str).strip(), expected)
-
-    def check_cpp(self, command, args, expected):
-        os.environ['SPACK_TEST_COMMAND'] = command
-        self.assertEqual(self.cpp(*args, output=str).strip(), expected)
-
-    def test_vcheck_mode(self):
-        self.check_cc('dump-mode', ['-I/include', '--version'], "vcheck")
-        self.check_cc('dump-mode', ['-I/include', '-V'], "vcheck")
-        self.check_cc('dump-mode', ['-I/include', '-v'], "vcheck")
-        self.check_cc('dump-mode', ['-I/include', '-dumpversion'], "vcheck")
-        self.check_cc('dump-mode', ['-I/include', '--version', '-c'], "vcheck")
-        self.check_cc('dump-mode', ['-I/include',
-                                    '-V', '-o', 'output'], "vcheck")
-
-    def test_cpp_mode(self):
-        self.check_cc('dump-mode', ['-E'], "cpp")
-        self.check_cpp('dump-mode', [], "cpp")
-
-    def test_as_mode(self):
-        self.check_cc('dump-mode', ['-S'], "as")
-
-    def test_ccld_mode(self):
-        self.check_cc('dump-mode', [], "ccld")
-        self.check_cc('dump-mode', ['foo.c', '-o', 'foo'], "ccld")
-        self.check_cc('dump-mode', ['foo.c', '-o',
-                                    'foo', '-Wl,-rpath,foo'], "ccld")
-        self.check_cc(
-            'dump-mode',
-            ['foo.o', 'bar.o', 'baz.o', '-o', 'foo', '-Wl,-rpath,foo'],
-            "ccld")
-
-    def test_ld_mode(self):
-        self.check_ld('dump-mode', [], "ld")
-        self.check_ld(
-            'dump-mode',
-            ['foo.o', 'bar.o', 'baz.o', '-o', 'foo', '-Wl,-rpath,foo'],
-            "ld")
-
-    def test_flags(self):
-        os.environ['SPACK_LDFLAGS'] = '-L foo'
-        os.environ['SPACK_LDLIBS'] = '-lfoo'
-        os.environ['SPACK_CPPFLAGS'] = '-g -O1'
-        os.environ['SPACK_CFLAGS'] = '-Wall'
-        os.environ['SPACK_CXXFLAGS'] = '-Werror'
-        os.environ['SPACK_FFLAGS'] = '-w'
-
-        # Test ldflags added properly in ld mode
-        self.check_ld('dump-args', test_command,
-                      "ld " +
-                      '-rpath ' + self.prefix + '/lib ' +
-                      '-rpath ' + self.prefix + '/lib64 ' +
-                      '-L foo ' +
-                      ' '.join(test_command) + ' ' +
-                      '-lfoo')
-
-        # Test cppflags added properly in cpp mode
-        self.check_cpp('dump-args', test_command,
-                       "cpp " +
-                       '-g -O1 ' +
-                       ' '.join(test_command))
-
-        # Test ldflags, cppflags, and language specific flags are added in
-        # proper order
-        self.check_cc('dump-args', test_command,
-                      self.realcc + ' ' +
-                      '-Wl,-rpath,' + self.prefix + '/lib ' +
-                      '-Wl,-rpath,' + self.prefix + '/lib64 ' +
-                      '-g -O1 ' +
-                      '-Wall ' +
-                      '-L foo ' +
-                      ' '.join(test_command) + ' ' +
-                      '-lfoo')
-
-        self.check_cxx('dump-args', test_command,
-                       self.realcc + ' ' +
-                       '-Wl,-rpath,' + self.prefix + '/lib ' +
-                       '-Wl,-rpath,' + self.prefix + '/lib64 ' +
-                       '-g -O1 ' +
-                       '-Werror ' +
-                       '-L foo ' +
-                       ' '.join(test_command) + ' ' +
-                       '-lfoo')
-
-        self.check_fc('dump-args', test_command,
-                      self.realcc + ' ' +
-                      '-Wl,-rpath,' + self.prefix + '/lib ' +
-                      '-Wl,-rpath,' + self.prefix + '/lib64 ' +
-                      '-w ' +
-                      '-g -O1 ' +
-                      '-L foo ' +
-                      ' '.join(test_command) + ' ' +
-                      '-lfoo')
-
-        del os.environ['SPACK_CFLAGS']
-        del os.environ['SPACK_CXXFLAGS']
-        del os.environ['SPACK_FFLAGS']
-        del os.environ['SPACK_CPPFLAGS']
-        del os.environ['SPACK_LDFLAGS']
-        del os.environ['SPACK_LDLIBS']
-
-    def test_dep_rpath(self):
-        """Ensure RPATHs for root package are added."""
-        self.check_cc('dump-args', test_command,
-                      self.realcc + ' ' +
-                      '-Wl,-rpath,' + self.prefix + '/lib ' +
-                      '-Wl,-rpath,' + self.prefix + '/lib64 ' +
-                      ' '.join(test_command))
-
-    def test_dep_include(self):
-        """Ensure a single dependency include directory is added."""
-        os.environ['SPACK_DEPENDENCIES'] = self.dep4
-        os.environ['SPACK_RPATH_DEPS'] = os.environ['SPACK_DEPENDENCIES']
-        os.environ['SPACK_LINK_DEPS'] = os.environ['SPACK_DEPENDENCIES']
-        self.check_cc('dump-args', test_command,
-                      self.realcc + ' ' +
-                      '-Wl,-rpath,' + self.prefix + '/lib ' +
-                      '-Wl,-rpath,' + self.prefix + '/lib64 ' +
-                      '-I' + self.dep4 + '/include ' +
-                      ' '.join(test_command))
-
-    def test_dep_lib(self):
-        """Ensure a single dependency RPATH is added."""
-        os.environ['SPACK_DEPENDENCIES'] = self.dep2
-        os.environ['SPACK_RPATH_DEPS'] = os.environ['SPACK_DEPENDENCIES']
-        os.environ['SPACK_LINK_DEPS'] = os.environ['SPACK_DEPENDENCIES']
-        self.check_cc('dump-args', test_command,
-                      self.realcc + ' ' +
-                      '-Wl,-rpath,' + self.prefix + '/lib ' +
-                      '-Wl,-rpath,' + self.prefix + '/lib64 ' +
-                      '-L' + self.dep2 + '/lib64 ' +
-                      '-Wl,-rpath,' + self.dep2 + '/lib64 ' +
-                      ' '.join(test_command))
-
-    def test_dep_lib_no_rpath(self):
-        """Ensure a single dependency link flag is added with no dep RPATH."""
-        os.environ['SPACK_DEPENDENCIES'] = self.dep2
-        os.environ['SPACK_LINK_DEPS'] = os.environ['SPACK_DEPENDENCIES']
-        self.check_cc('dump-args', test_command,
-                      self.realcc + ' ' +
-                      '-Wl,-rpath,' + self.prefix + '/lib ' +
-                      '-Wl,-rpath,' + self.prefix + '/lib64 ' +
-                      '-L' + self.dep2 + '/lib64 ' +
-                      ' '.join(test_command))
-
-    def test_dep_lib_no_lib(self):
-        """Ensure a single dependency RPATH is added with no -L."""
-        os.environ['SPACK_DEPENDENCIES'] = self.dep2
-        os.environ['SPACK_RPATH_DEPS'] = os.environ['SPACK_DEPENDENCIES']
-        self.check_cc('dump-args', test_command,
-                      self.realcc + ' ' +
-                      '-Wl,-rpath,' + self.prefix + '/lib ' +
-                      '-Wl,-rpath,' + self.prefix + '/lib64 ' +
-                      '-Wl,-rpath,' + self.dep2 + '/lib64 ' +
-                      ' '.join(test_command))
-
-    def test_all_deps(self):
-        """Ensure includes and RPATHs for all deps are added. """
-        os.environ['SPACK_DEPENDENCIES'] = ':'.join([
-            self.dep1, self.dep2, self.dep3, self.dep4])
-        os.environ['SPACK_RPATH_DEPS'] = os.environ['SPACK_DEPENDENCIES']
-        os.environ['SPACK_LINK_DEPS'] = os.environ['SPACK_DEPENDENCIES']
-
-        # This is probably more constrained than it needs to be; it
-        # checks order within prepended args and doesn't strictly have
-        # to.  We could loosen that if it becomes necessary
-        self.check_cc('dump-args', test_command,
-                      self.realcc + ' ' +
-                      '-Wl,-rpath,' + self.prefix + '/lib ' +
-                      '-Wl,-rpath,' + self.prefix + '/lib64 ' +
-
-                      '-I' + self.dep4 + '/include ' +
-
-                      '-L' + self.dep3 + '/lib64 ' +
-                      '-Wl,-rpath,' + self.dep3 + '/lib64 ' +
-                      '-I' + self.dep3 + '/include ' +
-
-                      '-L' + self.dep2 + '/lib64 ' +
-                      '-Wl,-rpath,' + self.dep2 + '/lib64 ' +
-
-                      '-L' + self.dep1 + '/lib ' +
-                      '-Wl,-rpath,' + self.dep1 + '/lib ' +
-                      '-I' + self.dep1 + '/include ' +
-
-                      ' '.join(test_command))
-
-    def test_ld_deps(self):
-        """Ensure no (extra) -I args or -Wl, are passed in ld mode."""
-        os.environ['SPACK_DEPENDENCIES'] = ':'.join([
-            self.dep1, self.dep2, self.dep3, self.dep4])
-        os.environ['SPACK_RPATH_DEPS'] = os.environ['SPACK_DEPENDENCIES']
-        os.environ['SPACK_LINK_DEPS'] = os.environ['SPACK_DEPENDENCIES']
-
-        self.check_ld('dump-args', test_command,
-                      'ld ' +
-                      '-rpath ' + self.prefix + '/lib ' +
-                      '-rpath ' + self.prefix + '/lib64 ' +
-
-                      '-L' + self.dep3 + '/lib64 ' +
-                      '-rpath ' + self.dep3 + '/lib64 ' +
-
-                      '-L' + self.dep2 + '/lib64 ' +
-                      '-rpath ' + self.dep2 + '/lib64 ' +
-
-                      '-L' + self.dep1 + '/lib ' +
-                      '-rpath ' + self.dep1 + '/lib ' +
-
-                      ' '.join(test_command))
-
-    def test_ld_deps_no_rpath(self):
-        """Ensure SPACK_RPATH_DEPS controls RPATHs for ld."""
-        os.environ['SPACK_DEPENDENCIES'] = ':'.join([
-            self.dep1, self.dep2, self.dep3, self.dep4])
-        os.environ['SPACK_LINK_DEPS'] = os.environ['SPACK_DEPENDENCIES']
-
-        self.check_ld('dump-args', test_command,
-                      'ld ' +
-                      '-rpath ' + self.prefix + '/lib ' +
-                      '-rpath ' + self.prefix + '/lib64 ' +
-
-                      '-L' + self.dep3 + '/lib64 ' +
-                      '-L' + self.dep2 + '/lib64 ' +
-                      '-L' + self.dep1 + '/lib ' +
-
-                      ' '.join(test_command))
-
-    def test_ld_deps_no_link(self):
-        """Ensure SPACK_LINK_DEPS controls -L for ld."""
-        os.environ['SPACK_DEPENDENCIES'] = ':'.join([
-            self.dep1, self.dep2, self.dep3, self.dep4])
-        os.environ['SPACK_RPATH_DEPS'] = os.environ['SPACK_DEPENDENCIES']
-
-        self.check_ld('dump-args', test_command,
-                      'ld ' +
-                      '-rpath ' + self.prefix + '/lib ' +
-                      '-rpath ' + self.prefix + '/lib64 ' +
-
-                      '-rpath ' + self.dep3 + '/lib64 ' +
-                      '-rpath ' + self.dep2 + '/lib64 ' +
-                      '-rpath ' + self.dep1 + '/lib ' +
-
-                      ' '.join(test_command))
-
-    def test_ld_deps_reentrant(self):
-        """Make sure ld -r is handled correctly on OS's where it doesn't
-           support rpaths."""
-        os.environ['SPACK_DEPENDENCIES'] = ':'.join([self.dep1])
-        os.environ['SPACK_RPATH_DEPS'] = os.environ['SPACK_DEPENDENCIES']
-        os.environ['SPACK_LINK_DEPS'] = os.environ['SPACK_DEPENDENCIES']
-=======
 test_wl_rpaths = [
     '-Wl,-rpath,/first/rpath', '-Wl,-rpath,/second/rpath',
     '-Wl,-rpath,/third/rpath', '-Wl,-rpath,/fourth/rpath']
->>>>>>> 8554e933
 
 test_rpaths = [
     '-rpath', '/first/rpath', '-rpath', '/second/rpath',
